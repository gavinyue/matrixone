--- conflicted
+++ resolved
@@ -35,18 +35,9 @@
 select account, statement from system.statement_info where statement = 'insert into query_tae_table values (1)' and statement_id = @uuid_insert_table limit 1;
 account    statement
 query_tae_table    insert into query_tae_table values (1)
-<<<<<<< HEAD
-select sleep(5);
-sleep(5)
-0
-select span_kind from system.rawlog where `raw_item` = "log_info" limit 1;
-span_kind
-internal
-=======
 select IF(span_kind="internal", 1, IF(span_kind="statement", 1, IF(span_kind="session", 1, IF(span_kind="remote", 1, 0)))) as exist from system.rawlog where `raw_item` = "log_info" limit 1;
 exist
 1
->>>>>>> 284f611c
 select status, err_code, error from system.statement_info where account = 'query_tae_table' and statement in ('use query_tae_table', 'select syntax error stmt', '/*issue_8168*/use query_tae_table') and status != 'Running';
 status    err_code    error
 Failed    20303    SQL parser error: You have an error in your SQL syntax; check the manual that corresponds to your MatrixOne server version for the right syntax to use. syntax error at line 1 column 58 near " stmt;";
