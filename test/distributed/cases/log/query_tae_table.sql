
-- this case only success in linux, not in drawin
create account if not exists `query_tae_table` ADMIN_NAME 'admin' IDENTIFIED BY '123456';

-- @session:id=1&user=query_tae_table:admin:accountadmin&password=123456
drop database if exists `query_tae_table`;
create database `query_tae_table`;
/*issue_8168*/use query_tae_table;select syntax error stmt;
use query_tae_table;
drop table if exists `query_tae_table`;
set @uuid_drop_table = last_uuid();
create table query_tae_table (i int);
set @uuid_create_table = last_uuid();
insert into query_tae_table values (1);
set @uuid_insert_table = last_uuid();

-- hide secret keys
create user u identified by '123456';
set @uuid_hide_1 = last_uuid();
create user if not exists abc1 identified by '123', abc2 identified by '234', abc3 identified by '111', abc3 identified by '222';
set @uuid_hide_2 = last_uuid();
create external table t (a int) URL s3option{'endpoint'='s3.us-west-2.amazonaws.com', 'access_key_id'='123', 'secret_access_key'='123', 'bucket'='test', 'filepath'='*.txt', 'region'='us-west-2'};
set @uuid_hide_3 = last_uuid();

-- hide /* cloud_user */
/* cloud_user */select 1;
set @uuid_hide_4 = last_uuid();

select sleep(16);

select account from system.statement_info where statement_id = @uuid_create_table;

-- hide result
select statement from system.statement_info where statement_id in (@uuid_hide_1, @uuid_hide_2, @uuid_hide_3, @uuid_hide_4);

select account, statement from system.statement_info where statement = 'insert into query_tae_table values (1)' and statement_id = @uuid_insert_table limit 1;
-- @session

-- case: select span_kind issue #7571
<<<<<<< HEAD
select sleep(5);
select span_kind from system.rawlog where `raw_item` = "log_info" limit 1;
=======
select IF(span_kind="internal", 1, IF(span_kind="statement", 1, IF(span_kind="session", 1, IF(span_kind="remote", 1, 0)))) as exist from system.rawlog where `raw_item` = "log_info" limit 1;
>>>>>>> 284f611c

-- case: fix issue 8168, with syntax error
select status, err_code, error from system.statement_info where account = 'query_tae_table' and statement in ('use query_tae_table', 'select syntax error stmt', '/*issue_8168*/use query_tae_table') and status != 'Running';

-- clean
drop account `query_tae_table`;<|MERGE_RESOLUTION|>--- conflicted
+++ resolved
@@ -37,12 +37,7 @@
 -- @session
 
 -- case: select span_kind issue #7571
-<<<<<<< HEAD
-select sleep(5);
-select span_kind from system.rawlog where `raw_item` = "log_info" limit 1;
-=======
 select IF(span_kind="internal", 1, IF(span_kind="statement", 1, IF(span_kind="session", 1, IF(span_kind="remote", 1, 0)))) as exist from system.rawlog where `raw_item` = "log_info" limit 1;
->>>>>>> 284f611c
 
 -- case: fix issue 8168, with syntax error
 select status, err_code, error from system.statement_info where account = 'query_tae_table' and statement in ('use query_tae_table', 'select syntax error stmt', '/*issue_8168*/use query_tae_table') and status != 'Running';
