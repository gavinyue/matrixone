--- conflicted
+++ resolved
@@ -6435,11 +6435,7 @@
             ClusterByOption: $11,
         }
     }
-<<<<<<< HEAD
-|   CREATE DYNAMIC TABLE not_exists_opt table_name AS select_stmt stream_option_list_opt
-=======
 |   CREATE DYNAMIC TABLE not_exists_opt table_name AS select_stmt source_option_list_opt
->>>>>>> be88e8ea
     {
         $$ = &tree.CreateTable {
             IsDynamicTable: true,
