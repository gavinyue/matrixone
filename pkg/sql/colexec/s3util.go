// Copyright 2022 Matrix Origin
//
// Licensed under the Apache License, Version 2.0 (the "License");
// you may not use this file except in compliance with the License.
// You may obtain a copy of the License at
//
//      http://www.apache.org/licenses/LICENSE-2.0
//
// Unless required by applicable law or agreed to in writing, software
// distributed under the License is distributed on an "AS IS" BASIS,
// WITHOUT WARRANTIES OR CONDITIONS OF ANY KIND, either express or implied.
// See the License for the specific language governing permissions and
// limitations under the License.

package colexec

import (
	"github.com/matrixorigin/matrixone/pkg/catalog"
	"github.com/matrixorigin/matrixone/pkg/common/moerr"
	"github.com/matrixorigin/matrixone/pkg/common/mpool"
	"github.com/matrixorigin/matrixone/pkg/container/batch"
	"github.com/matrixorigin/matrixone/pkg/container/nulls"
	"github.com/matrixorigin/matrixone/pkg/container/types"
	"github.com/matrixorigin/matrixone/pkg/container/vector"
	"github.com/matrixorigin/matrixone/pkg/defines"
	"github.com/matrixorigin/matrixone/pkg/fileservice"
	"github.com/matrixorigin/matrixone/pkg/objectio"
	"github.com/matrixorigin/matrixone/pkg/pb/plan"
	"github.com/matrixorigin/matrixone/pkg/sort"
	"github.com/matrixorigin/matrixone/pkg/sql/util"
	db_holder "github.com/matrixorigin/matrixone/pkg/util/export/etl/db"
	"github.com/matrixorigin/matrixone/pkg/vm/engine"
	"github.com/matrixorigin/matrixone/pkg/vm/engine/tae/blockio"
	"github.com/matrixorigin/matrixone/pkg/vm/engine/tae/options"
	"github.com/matrixorigin/matrixone/pkg/vm/process"
)

type S3Writer struct {
	sortIndex int
	pk        map[string]struct{}
	idx       int16

	schemaVersion uint32
	seqnums       []uint16

	writer  *blockio.BlockWriter
	lengths []uint64

	metaLocBat *batch.Batch

	// buffers[i] stands the i-th buffer batch used
	// for merge sort (corresponding to table_i,table_i could be unique
	// table or main table)
	buffer *batch.Batch

	//for memory multiplexing.
	tableBatchBuffers []*batch.Batch

	// tableBatches[i] used to store the batches of table_i
	// when the batches' size is over 64M, we will use merge
	// sort, and then write a segment in s3
	Bats []*batch.Batch

	// tableBatchSizes are used to record the table_i's batches'
	// size in tableBatches
	batSize uint64

	typs []types.Type
	ufs  []func(*vector.Vector, *vector.Vector, int64) error // function pointers for type conversion
}

const (
	// WriteS3Threshold when batches'  size of table reaches this, we will
	// trigger write s3
	WriteS3Threshold uint64 = 64 * mpool.MB

	TagS3Size            uint64 = 10 * mpool.MB
	TagS3SizeForMOLogger        = 1 * mpool.MB
)

func (w *S3Writer) Free(proc *process.Process) {
	if w.metaLocBat != nil {
		w.metaLocBat.Clean(proc.Mp())
		w.metaLocBat = nil
	}
	if w.buffer != nil {
		w.buffer.Clean(proc.Mp())
		w.buffer = nil
	}
	for _, bat := range w.tableBatchBuffers {
		bat.Clean(proc.Mp())
	}
	w.tableBatchBuffers = nil
	for _, bat := range w.Bats {
		bat.Clean(proc.Mp())
	}
	w.Bats = nil
}

func (w *S3Writer) GetMetaLocBat() *batch.Batch {
	return w.metaLocBat
}

func (w *S3Writer) SetMp(attrs []*engine.Attribute) {
	for i := 0; i < len(attrs); i++ {
		if attrs[i].Primary {
			w.pk[attrs[i].Name] = struct{}{}
		}
		if attrs[i].Default == nil {
			continue
		}
	}
}

func (w *S3Writer) Init(proc *process.Process) {
	w.pk = make(map[string]struct{})
	w.ResetMetaLocBat(proc)
}

func (w *S3Writer) SetSortIdx(sortIdx int) {
	w.sortIndex = sortIdx
}

func AllocS3Writer(proc *process.Process, tableDef *plan.TableDef) (*S3Writer, error) {
	writer := &S3Writer{
		sortIndex: -1,
		pk:        make(map[string]struct{}),
		idx:       0,
	}
	writer.ResetMetaLocBat(proc)

	writer.schemaVersion = tableDef.Version
	writer.seqnums = make([]uint16, 0)
	for _, colDef := range tableDef.Cols {
		if colDef.Name != catalog.Row_ID {
			writer.seqnums = append(writer.seqnums, uint16(colDef.Seqnum))
		}
	}

	if tableDef.Pkey != nil && tableDef.Pkey.CompPkeyCol != nil {
		// the serialized cpk col is located in the last of the bat.vecs
		writer.sortIndex = len(tableDef.Cols) - 1
	} else {
		// Get Single Col pk index
		for idx, colDef := range tableDef.Cols {
			if colDef.Primary && !colDef.Hidden {
				writer.sortIndex = idx
				break
			}
		}
		if tableDef.ClusterBy != nil {
			if util.JudgeIsCompositeClusterByColumn(tableDef.ClusterBy.Name) {
				// the serialized clusterby col is located in the last of the bat.vecs
				writer.sortIndex = len(tableDef.Cols) - 1
			} else {
				for idx, colDef := range tableDef.Cols {
					if colDef.Name == tableDef.ClusterBy.Name {
						writer.sortIndex = idx
					}
				}
			}
		}
	}
	// get Primary
	for _, def := range tableDef.Cols {
		if def.Primary {
			writer.pk[def.Name] = struct{}{}
		}
	}

	// Check whether the composite primary key column is included
	if tableDef.Pkey != nil && tableDef.Pkey.CompPkeyCol != nil {
		writer.pk[tableDef.Pkey.CompPkeyCol.Name] = struct{}{}
	}
	return writer, nil
}

// AllocPartitionS3Writer Alloc S3 writers for partitioned table.
func AllocPartitionS3Writer(proc *process.Process, tableDef *plan.TableDef) ([]*S3Writer, error) {
	partitionNum := len(tableDef.Partition.PartitionTableNames)
	writers := make([]*S3Writer, partitionNum)
	for i := range writers {
		writers[i] = &S3Writer{
			sortIndex: -1,
			pk:        make(map[string]struct{}),
			idx:       int16(i), // This value is aligned with the partition number
		}
		writers[i].ResetMetaLocBat(proc)

		writers[i].schemaVersion = tableDef.Version
		writers[i].seqnums = make([]uint16, 0)
		for _, colDef := range tableDef.Cols {
			if colDef.Name != catalog.Row_ID {
				writers[i].seqnums = append(writers[i].seqnums, uint16(colDef.Seqnum))
			}
		}

		if tableDef.Pkey != nil && tableDef.Pkey.CompPkeyCol != nil {
			// the serialized cpk col is located in the last of the bat.vecs
			writers[i].sortIndex = len(tableDef.Cols) - 1
		} else {
			// Get Single Col pk index
			for idx, colDef := range tableDef.Cols {
				if colDef.Primary {
					writers[i].sortIndex = idx
					break
				}
			}
			if tableDef.ClusterBy != nil {
				if util.JudgeIsCompositeClusterByColumn(tableDef.ClusterBy.Name) {
					// the serialized clusterby col is located in the last of the bat.vecs
					writers[i].sortIndex = len(tableDef.Cols) - 1
				} else {
					for idx, colDef := range tableDef.Cols {
						if colDef.Name == tableDef.ClusterBy.Name {
							writers[i].sortIndex = idx
						}
					}
				}
			}
		}
		// get Primary
		for _, def := range tableDef.Cols {
			if def.Primary {
				writers[i].pk[def.Name] = struct{}{}
			}
		}

		// Check whether the composite primary key column is included
		if tableDef.Pkey != nil && tableDef.Pkey.CompPkeyCol != nil {
			writers[i].pk[tableDef.Pkey.CompPkeyCol.Name] = struct{}{}
		}
	}
	return writers, nil
}

func (w *S3Writer) ResetMetaLocBat(proc *process.Process) {
	// A simple explanation of the two vectors held by metaLocBat
	// vecs[0] to mark which table this metaLoc belongs to: [0] means insertTable itself, [1] means the first uniqueIndex table, [2] means the second uniqueIndex table and so on
	// vecs[1] store relative block metadata
	if w.metaLocBat != nil {
		w.metaLocBat.Clean(proc.GetMPool())
	}
	attrs := []string{catalog.BlockMeta_TableIdx_Insert, catalog.BlockMeta_MetaLoc}
	metaLocBat := batch.NewWithSize(len(attrs))
	metaLocBat.Attrs = attrs
	metaLocBat.Vecs[0] = proc.GetVector(types.T_int16.ToType())
	metaLocBat.Vecs[1] = proc.GetVector(types.T_text.ToType())
	w.metaLocBat = metaLocBat
}

//func (w *S3Writer) WriteEnd(proc *process.Process) {
//	if w.metaLocBat.Vecs[0].Length() > 0 {
//		w.metaLocBat.SetZs(w.metaLocBat.Vecs[0].Length(), proc.GetMPool())
//		proc.SetInputBatch(w.metaLocBat)
//	}
//}

func (w *S3Writer) Output(proc *process.Process) error {
	bat := batch.NewWithSize(len(w.metaLocBat.Attrs))
	bat.SetAttributes(w.metaLocBat.Attrs)

	for i := range w.metaLocBat.Attrs {
		vec := proc.GetVector(*w.metaLocBat.Vecs[i].GetType())
		if err := vec.UnionBatch(w.metaLocBat.Vecs[i], 0, w.metaLocBat.Vecs[i].Length(), nil, proc.GetMPool()); err != nil {
			return err
		}
		bat.SetVector(int32(i), vec)
	}
	bat.Zs = append(bat.Zs, w.metaLocBat.Zs...)
	w.ResetMetaLocBat(proc)
	proc.SetInputBatch(bat)
	return nil
}

func (w *S3Writer) WriteS3CacheBatch(proc *process.Process) error {
<<<<<<< HEAD
	var S3SizeThreshold = TagS3Size

	if proc.GetSessionInfo() != nil && proc.GetSessionInfo().GetUser() == db_holder.MOLoggerUser {
		S3SizeThreshold = TagS3SizeForMOLogger
	}

	if w.Batsize >= S3SizeThreshold {
=======
	if w.batSize >= TagS3Size {
>>>>>>> 52fc64d7
		if err := w.SortAndFlush(proc); err != nil {
			return err
		}
		w.metaLocBat.SetZs(w.metaLocBat.Vecs[0].Length(), proc.GetMPool())
		return nil
	}
	for _, bat := range w.Bats {
		if err := vector.AppendFixed(
			w.metaLocBat.Vecs[0], -w.idx-1,
			false, proc.GetMPool()); err != nil {
			return err
		}
		bytes, err := bat.MarshalBinary()
		if err != nil {
			return err
		}
		if err = vector.AppendBytes(
			w.metaLocBat.Vecs[1], bytes,
			false, proc.GetMPool()); err != nil {
			return err
		}
	}
	w.metaLocBat.SetZs(w.metaLocBat.Vecs[0].Length(), proc.GetMPool())
	return nil
}

func (w *S3Writer) InitBuffers(proc *process.Process, bat *batch.Batch) {
	if w.buffer == nil {
		w.buffer = getNewBatch(proc, bat)
	}
}

// Put batch into w.bats , and make sure that each batch in w.bats
//
//	contains options.DefaultBlockMaxRows rows except for the last one.
//	true: the tableBatches[idx] is over threshold
//	false: the tableBatches[idx] is less than or equal threshold
func (w *S3Writer) Put(bat *batch.Batch, proc *process.Process) bool {
	var rbat *batch.Batch

	if len(w.typs) == 0 {
		for i := 0; i < bat.VectorCount(); i++ {
			typ := *bat.GetVector(int32(i)).GetType()
			w.typs = append(w.typs, typ)
			w.ufs = append(w.ufs, vector.GetUnionOneFunction(typ, proc.Mp()))
		}
	}
	res := false
	start, end := 0, bat.Length()
	for start < end {
		n := len(w.Bats)
		if n == 0 || w.Bats[n-1].Length() >=
			int(options.DefaultBlockMaxRows) {
			if len(w.tableBatchBuffers) > 0 {
				rbat = w.tableBatchBuffers[0]
				w.tableBatchBuffers = w.tableBatchBuffers[1:]
				rbat.CleanOnlyData()
			} else {
				rbat = batch.NewWithSize(bat.VectorCount())
				rbat.SetAttributes(bat.Attrs)
				for i := range w.typs {
					rbat.Vecs[i] = proc.GetVector(w.typs[i])
				}
			}
			w.Bats = append(w.Bats, rbat)
		} else {
			rbat = w.Bats[n-1]
		}
		rows := end - start
		if left := int(options.DefaultBlockMaxRows) - rbat.Length(); rows > left {
			rows = left
		}
		for i := 0; i < bat.VectorCount(); i++ {
			vec := rbat.GetVector(int32(i))
			srcVec := bat.GetVector(int32(i))
			for j := 0; j < rows; j++ {
				if err := w.ufs[i](vec, srcVec, int64(j+start)); err != nil {
					panic(err)
				}
			}
		}
		for j := 0; j < rows; j++ {
			rbat.Zs = append(rbat.Zs, bat.Zs[j+start])
		}
		start += rows
		if w.batSize = w.batSize + uint64(rbat.Size()); w.batSize > WriteS3Threshold {
			res = true
		}
	}
	return res
}

func getFixedCols[T types.FixedSizeT](bats []*batch.Batch, idx int) (cols [][]T) {
	cols = make([][]T, 0, len(bats))
	for i := range bats {
		cols = append(cols, vector.MustFixedCol[T](bats[i].Vecs[idx]))
	}
	return
}

func getStrCols(bats []*batch.Batch, idx int) (cols [][]string) {
	cols = make([][]string, 0, len(bats))
	for i := range bats {
		cols = append(cols, vector.MustStrCol(bats[i].Vecs[idx]))
	}
	return
}

func (w *S3Writer) SortAndFlush(proc *process.Process) error {
	//bats := w.Bats[:length]
	sortIdx := -1
	for i := range w.Bats {
		// sort bats firstly
		// for main/orgin table and unique index table.
		if w.sortIndex != -1 {
			err := sortByKey(proc, w.Bats[i], w.sortIndex, proc.GetMPool())
			if err != nil {
				return err
			}
			sortIdx = w.sortIndex
		}
	}
	// just write ahead, no need to sort
	if sortIdx == -1 {
		if _, err := w.generateWriter(proc); err != nil {
			return err
		}

		for i := range w.Bats {
			if err := w.WriteBlock(w.Bats[i]); err != nil {
				return err
			}
		}
		if err := w.writeEndBlocks(proc); err != nil {
			return err
		}
	} else {
		var merge MergeInterface
		var nulls []*nulls.Nulls
		for i := 0; i < len(w.Bats); i++ {
			nulls = append(nulls, w.Bats[i].Vecs[w.sortIndex].GetNulls())
		}
		pos := w.sortIndex
		switch w.Bats[0].Vecs[sortIdx].GetType().Oid {
		case types.T_bool:
			merge = NewMerge(len(w.Bats), sort.NewBoolLess(), getFixedCols[bool](w.Bats, pos), nulls)
		case types.T_int8:
			merge = NewMerge(len(w.Bats), sort.NewGenericCompLess[int8](), getFixedCols[int8](w.Bats, pos), nulls)
		case types.T_int16:
			merge = NewMerge(len(w.Bats), sort.NewGenericCompLess[int16](), getFixedCols[int16](w.Bats, pos), nulls)
		case types.T_int32:
			merge = NewMerge(len(w.Bats), sort.NewGenericCompLess[int32](), getFixedCols[int32](w.Bats, pos), nulls)
		case types.T_int64:
			merge = NewMerge(len(w.Bats), sort.NewGenericCompLess[int64](), getFixedCols[int64](w.Bats, pos), nulls)
		case types.T_uint8:
			merge = NewMerge(len(w.Bats), sort.NewGenericCompLess[uint8](), getFixedCols[uint8](w.Bats, pos), nulls)
		case types.T_uint16:
			merge = NewMerge(len(w.Bats), sort.NewGenericCompLess[uint16](), getFixedCols[uint16](w.Bats, pos), nulls)
		case types.T_uint32:
			merge = NewMerge(len(w.Bats), sort.NewGenericCompLess[uint32](), getFixedCols[uint32](w.Bats, pos), nulls)
		case types.T_uint64:
			merge = NewMerge(len(w.Bats), sort.NewGenericCompLess[uint64](), getFixedCols[uint64](w.Bats, pos), nulls)
		case types.T_float32:
			merge = NewMerge(len(w.Bats), sort.NewGenericCompLess[float32](), getFixedCols[float32](w.Bats, pos), nulls)
		case types.T_float64:
			merge = NewMerge(len(w.Bats), sort.NewGenericCompLess[float64](), getFixedCols[float64](w.Bats, pos), nulls)
		case types.T_date:
			merge = NewMerge(len(w.Bats), sort.NewGenericCompLess[types.Date](), getFixedCols[types.Date](w.Bats, pos), nulls)
		case types.T_datetime:
			merge = NewMerge(len(w.Bats), sort.NewGenericCompLess[types.Datetime](), getFixedCols[types.Datetime](w.Bats, pos), nulls)
		case types.T_time:
			merge = NewMerge(len(w.Bats), sort.NewGenericCompLess[types.Time](), getFixedCols[types.Time](w.Bats, pos), nulls)
		case types.T_timestamp:
			merge = NewMerge(len(w.Bats), sort.NewGenericCompLess[types.Timestamp](), getFixedCols[types.Timestamp](w.Bats, pos), nulls)
		case types.T_decimal64:
			merge = NewMerge(len(w.Bats), sort.NewDecimal64Less(), getFixedCols[types.Decimal64](w.Bats, pos), nulls)
		case types.T_decimal128:
			merge = NewMerge(len(w.Bats), sort.NewDecimal128Less(), getFixedCols[types.Decimal128](w.Bats, pos), nulls)
		case types.T_uuid:
			merge = NewMerge(len(w.Bats), sort.NewUuidCompLess(), getFixedCols[types.Uuid](w.Bats, pos), nulls)
		case types.T_char, types.T_varchar, types.T_blob, types.T_text:
			merge = NewMerge(len(w.Bats), sort.NewGenericCompLess[string](), getStrCols(w.Bats, pos), nulls)
		}
		if _, err := w.generateWriter(proc); err != nil {
			return err
		}
		lens := 0
		size := len(w.Bats)
		w.buffer.CleanOnlyData()
		var batchIndex int
		var rowIndex int
		for size > 0 {
			batchIndex, rowIndex, size = merge.GetNextPos()
			for i := range w.buffer.Vecs {
				err := w.buffer.Vecs[i].UnionOne(w.Bats[batchIndex].Vecs[i], int64(rowIndex), proc.GetMPool())
				if err != nil {
					return err
				}
			}
			lens++
			if lens == int(options.DefaultBlockMaxRows) {
				lens = 0
				if err := w.WriteBlock(w.buffer); err != nil {
					return err
				}
				// force clean
				w.buffer.CleanOnlyData()
			}
		}
		if lens > 0 {
			if err := w.WriteBlock(w.buffer); err != nil {
				return err
			}
			w.buffer.CleanOnlyData()
		}
		if err := w.writeEndBlocks(proc); err != nil {
			return err
		}
		// force clean
		w.buffer.CleanOnlyData()
	}
	for i := 0; i < len(w.Bats); i++ {
		//recycle the batch
		w.putBatch(w.Bats[i])
		w.batSize -= uint64(w.Bats[i].Size())
	}
	w.Bats = w.Bats[:0]
	return nil
}

// WriteS3Batch logic:
// S3Writer caches the batches in memory
// and when the batches size reaches 10M, we
// add a tag to indicate we need to write these data into
// s3, but not immediately. We continue to wait until
// no more data or the data size reaches 64M, at that time
// we will trigger write s3.
<<<<<<< HEAD

func (w *S3Writer) WriteS3Batch(bat *batch.Batch, proc *process.Process) error {
	w.InitBuffers(bat)
=======
func (w *S3Writer) WriteS3Batch(proc *process.Process, bat *batch.Batch) error {
	w.InitBuffers(proc, bat)
>>>>>>> 52fc64d7
	if w.Put(bat, proc) {
		w.SortAndFlush(proc)
	}
	return nil
}

func (w *S3Writer) putBatch(bat *batch.Batch) {
	w.tableBatchBuffers = append(w.tableBatchBuffers, bat)
}

func getNewBatch(proc *process.Process, bat *batch.Batch) *batch.Batch {
	newBat := batch.NewWithSize(bat.VectorCount())
	newBat.SetAttributes(bat.Attrs)
	for i := range bat.Vecs {
		newBat.Vecs[i] = proc.GetVector(*bat.Vecs[i].GetType())
	}
	return newBat
}

func (w *S3Writer) GenerateWriter(proc *process.Process) (objectio.ObjectName, error) {
	return w.generateWriter(proc)
}

func (w *S3Writer) generateWriter(proc *process.Process) (objectio.ObjectName, error) {
	// Use uuid as segment id
	// TODO: multiple 64m file in one segment
	segId := Srv.GenerateSegment()
	s3, err := fileservice.Get[fileservice.FileService](proc.FileService, defines.SharedFileServiceName)
	if err != nil {
		return nil, err
	}
	w.writer, err = blockio.NewBlockWriterNew(s3, segId, w.schemaVersion, nil)
	if err != nil {
		return nil, err
	}
	w.lengths = w.lengths[:0]
	return segId, err
}

// reference to pkg/sql/colexec/order/order.go logic
func sortByKey(proc *process.Process, bat *batch.Batch, sortIndex int, m *mpool.MPool) error {
	// Not-Null Check
	if nulls.Any(bat.Vecs[sortIndex].GetNulls()) {
		// return moerr.NewConstraintViolation(proc.Ctx, fmt.Sprintf("Column '%s' cannot be null", n.InsertCtx.TableDef.Cols[i].GetName()))
		return moerr.NewConstraintViolation(proc.Ctx, "Primary key can not be null")
	}
	var strCol []string
	sels := make([]int64, len(bat.Zs))
	for i := 0; i < len(bat.Zs); i++ {
		sels[i] = int64(i)
	}
	ovec := bat.GetVector(int32(sortIndex))
	if ovec.GetType().IsVarlen() {
		strCol = vector.MustStrCol(ovec)
	} else {
		strCol = nil
	}
	sort.Sort(false, false, false, sels, ovec, strCol)
	return bat.Shuffle(sels, m)
}

func getPrimaryKeyIdx(pk map[string]struct{}, attrs []string) (uint16, bool) {
	for i := range attrs {
		if _, ok := pk[attrs[i]]; ok {
			return uint16(i), true
		}
	}
	return 0, false
}

func (w *S3Writer) WriteBlock(bat *batch.Batch) error {
	if idx, ok := getPrimaryKeyIdx(w.pk, bat.Attrs); ok {
		w.writer.SetPrimaryKey(idx)
	}
	_, err := w.writer.WriteBatch(bat)
	if err != nil {
		return err
	}
	w.lengths = append(w.lengths, uint64(bat.Vecs[0].Length()))
	return nil
}

func (w *S3Writer) writeEndBlocks(proc *process.Process) error {
	metaLocs, err := w.WriteEndBlocks(proc)
	if err != nil {
		return err
	}
	for _, metaLoc := range metaLocs {
		if err := vector.AppendFixed(
			w.metaLocBat.Vecs[0],
			w.idx,
			false,
			proc.GetMPool()); err != nil {
			return err
		}
		if err := vector.AppendBytes(
			w.metaLocBat.Vecs[1],
			[]byte(metaLoc),
			false,
			proc.GetMPool()); err != nil {
			return err
		}
	}
	w.metaLocBat.SetZs(w.metaLocBat.Vecs[0].Length(), proc.GetMPool())
	return nil
}

// WriteEndBlocks writes batches in buffer to fileservice(aka s3 in this feature) and get meta data about block on fileservice and put it into metaLocBat
// For more information, please refer to the comment about func WriteEnd in Writer interface
func (w *S3Writer) WriteEndBlocks(proc *process.Process) ([]string, error) {
	blocks, _, err := w.writer.Sync(proc.Ctx)
	if err != nil {
		return nil, err
	}
	metaLocs := make([]string, 0, len(blocks))
	for j := range blocks {
		metaLoc := blockio.EncodeLocation(
			w.writer.GetName(),
			blocks[j].GetExtent(),
			uint32(w.lengths[j]),
			blocks[j].GetID(),
		).String()
		metaLocs = append(metaLocs, metaLoc)
	}
	return metaLocs, err
}<|MERGE_RESOLUTION|>--- conflicted
+++ resolved
@@ -274,17 +274,12 @@
 }
 
 func (w *S3Writer) WriteS3CacheBatch(proc *process.Process) error {
-<<<<<<< HEAD
 	var S3SizeThreshold = TagS3Size
 
 	if proc.GetSessionInfo() != nil && proc.GetSessionInfo().GetUser() == db_holder.MOLoggerUser {
 		S3SizeThreshold = TagS3SizeForMOLogger
 	}
-
-	if w.Batsize >= S3SizeThreshold {
-=======
-	if w.batSize >= TagS3Size {
->>>>>>> 52fc64d7
+	if w.batSize >= S3SizeThreshold {
 		if err := w.SortAndFlush(proc); err != nil {
 			return err
 		}
@@ -522,14 +517,8 @@
 // s3, but not immediately. We continue to wait until
 // no more data or the data size reaches 64M, at that time
 // we will trigger write s3.
-<<<<<<< HEAD
-
-func (w *S3Writer) WriteS3Batch(bat *batch.Batch, proc *process.Process) error {
-	w.InitBuffers(bat)
-=======
 func (w *S3Writer) WriteS3Batch(proc *process.Process, bat *batch.Batch) error {
 	w.InitBuffers(proc, bat)
->>>>>>> 52fc64d7
 	if w.Put(bat, proc) {
 		w.SortAndFlush(proc)
 	}
