--- conflicted
+++ resolved
@@ -1339,14 +1339,10 @@
 		}
 		tenant.SetDefaultRole(defaultRole)
 	}
-<<<<<<< HEAD
-
-	logInfo(ses, sessionInfo, tenant.String())
-=======
 	// record the id :routine pair in RoutineManager
 	ses.getRoutineManager().accountRoutine.recordRountine(tenantID, ses.getRoutin(), accountVersion)
-	logInfo(sessionInfo, tenant.String())
->>>>>>> 4a5c042c
+	logInfo(ses, sessionInfo, tenant.String())
+
 
 	return GetPassWord(pwd)
 }
