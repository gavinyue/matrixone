// Copyright 2021 Matrix Origin
//
// Licensed under the Apache License, Version 2.0 (the "License");
// you may not use this file except in compliance with the License.
// You may obtain a copy of the License at
//
//      http://www.apache.org/licenses/LICENSE-2.0
//
// Unless required by applicable law or agreed to in writing, software
// distributed under the License is distributed on an "AS IS" BASIS,
// WITHOUT WARRANTIES OR CONDITIONS OF ANY KIND, either express or implied.
// See the License for the specific language governing permissions and
// limitations under the License.

package frontend

import (
	"bytes"
	"context"
	"encoding/binary"
	"encoding/json"
	"fmt"
	"github.com/matrixorigin/matrixone/pkg/config"
	"io"
	"sort"
	"strconv"
	"strings"
	"sync"
	"time"

	"github.com/fagongzi/goetty/v2"
	"github.com/google/uuid"
	"github.com/matrixorigin/matrixone/pkg/clusterservice"
	"github.com/matrixorigin/matrixone/pkg/common/moerr"
	"github.com/matrixorigin/matrixone/pkg/container/batch"
	"github.com/matrixorigin/matrixone/pkg/container/types"
	"github.com/matrixorigin/matrixone/pkg/container/vector"
	"github.com/matrixorigin/matrixone/pkg/defines"
	"github.com/matrixorigin/matrixone/pkg/logutil"
	"github.com/matrixorigin/matrixone/pkg/pb/metadata"
	"github.com/matrixorigin/matrixone/pkg/pb/plan"
	"github.com/matrixorigin/matrixone/pkg/sql/colexec"
	"github.com/matrixorigin/matrixone/pkg/sql/parsers"
	"github.com/matrixorigin/matrixone/pkg/sql/parsers/dialect"
	"github.com/matrixorigin/matrixone/pkg/sql/parsers/dialect/mysql"
	"github.com/matrixorigin/matrixone/pkg/sql/parsers/tree"
	plan2 "github.com/matrixorigin/matrixone/pkg/sql/plan"
	"github.com/matrixorigin/matrixone/pkg/sql/plan/explain"
	"github.com/matrixorigin/matrixone/pkg/util/metric"
	"github.com/matrixorigin/matrixone/pkg/util/trace"
	"github.com/matrixorigin/matrixone/pkg/util/trace/impl/motrace"
	"github.com/matrixorigin/matrixone/pkg/vm/engine"
	"github.com/matrixorigin/matrixone/pkg/vm/engine/disttae"
	"github.com/matrixorigin/matrixone/pkg/vm/process"
	"golang.org/x/sync/errgroup"
)

func createDropDatabaseErrorInfo() string {
	return "CREATE/DROP of database is not supported in transactions"
}

func onlyCreateStatementErrorInfo() string {
	return "Only CREATE of DDL is supported in transactions"
}

func administrativeCommandIsUnsupportedInTxnErrorInfo() string {
	return "administrative command is unsupported in transactions"
}

func parameterModificationInTxnErrorInfo() string {
	return "Uncommitted transaction exists. Please commit or rollback first."
}

func unclassifiedStatementInUncommittedTxnErrorInfo() string {
	return "unclassified statement appears in uncommitted transaction"
}

func abortTransactionErrorInfo() string {
	return "Previous DML conflicts with existing constraints or data format. This transaction has to be aborted"
}

func writeWriteConflictsErrorInfo() string {
	return "Write conflicts detected. Previous transaction need to be aborted."
}

const (
	prefixPrepareStmtName       = "__mo_stmt_id"
	prefixPrepareStmtSessionVar = "__mo_stmt_var"
)

func getPrepareStmtName(stmtID uint32) string {
	return fmt.Sprintf("%s_%d", prefixPrepareStmtName, stmtID)
}

func GetPrepareStmtID(ctx context.Context, name string) (int, error) {
	idx := len(prefixPrepareStmtName) + 1
	if idx >= len(name) {
		return -1, moerr.NewInternalError(ctx, "can not get Prepare stmtID")
	}
	return strconv.Atoi(name[idx:])
}

func getPrepareStmtSessionVarName(index int) string {
	return fmt.Sprintf("%s_%d", prefixPrepareStmtSessionVar, index)
}

type MysqlCmdExecutor struct {
	CmdExecutorImpl

	//for cmd 0x4
	TableInfoCache

	//the count of sql has been processed
	sqlCount uint64

	ses *Session

	routineMgr *RoutineManager

	cancelRequestFunc context.CancelFunc

	doQueryFunc doComQueryFunc

	mu sync.Mutex
}

func NewMysqlCmdExecutor() *MysqlCmdExecutor {
	return &MysqlCmdExecutor{}
}

func (mce *MysqlCmdExecutor) CancelRequest() {
	mce.mu.Lock()
	defer mce.mu.Unlock()
	if mce.cancelRequestFunc != nil {
		mce.cancelRequestFunc()
	}
}

func (mce *MysqlCmdExecutor) ChooseDoQueryFunc(choice bool) {
	mce.mu.Lock()
	defer mce.mu.Unlock()
	if choice {
		mce.doQueryFunc = mce.doComQueryInProgress
	} else {
		mce.doQueryFunc = mce.doComQuery
	}
}

func (mce *MysqlCmdExecutor) GetDoQueryFunc() doComQueryFunc {
	mce.mu.Lock()
	defer mce.mu.Unlock()
	if mce.doQueryFunc == nil {
		mce.doQueryFunc = mce.doComQuery
	}
	return mce.doQueryFunc
}

func (mce *MysqlCmdExecutor) SetSession(ses *Session) {
	mce.mu.Lock()
	defer mce.mu.Unlock()
	mce.ses = ses
}

func (mce *MysqlCmdExecutor) GetSession() *Session {
	mce.mu.Lock()
	defer mce.mu.Unlock()
	return mce.ses
}

// get new process id
func (mce *MysqlCmdExecutor) getNextProcessId() string {
	/*
		temporary method:
		routineId + sqlCount
	*/
	routineId := mce.GetSession().GetMysqlProtocol().ConnectionID()
	return fmt.Sprintf("%d%d", routineId, mce.GetSqlCount())
}

func (mce *MysqlCmdExecutor) GetSqlCount() uint64 {
	mce.mu.Lock()
	defer mce.mu.Unlock()
	return mce.sqlCount
}

func (mce *MysqlCmdExecutor) addSqlCount(a uint64) {
	mce.mu.Lock()
	defer mce.mu.Unlock()
	mce.sqlCount += a
}

func (mce *MysqlCmdExecutor) SetRoutineManager(mgr *RoutineManager) {
	mce.mu.Lock()
	defer mce.mu.Unlock()
	mce.routineMgr = mgr
}

func (mce *MysqlCmdExecutor) GetRoutineManager() *RoutineManager {
	mce.mu.Lock()
	defer mce.mu.Unlock()
	return mce.routineMgr
}

var RecordStatement = func(ctx context.Context, ses *Session, proc *process.Process, cw ComputationWrapper, envBegin time.Time, envStmt, sqlType string, useEnv bool) context.Context {
	if !motrace.GetTracerProvider().IsEnable() {
		return ctx
	}
	tenant := ses.GetTenantInfo()
	if tenant == nil {
		tenant, _ = GetTenantInfo(ctx, "internal")
	}
	var txnID uuid.UUID
	var txn TxnOperator
	var err error
	if handler := ses.GetTxnHandler(); handler.IsValidTxnOperator() {
		_, txn, err = handler.GetTxn()
		if err != nil {
			logErrorf(ses.GetDebugString(), "RecordStatement. error:%v", err)
		} else {
			copy(txnID[:], txn.Txn().ID)
		}
	}
	var sesID uuid.UUID
	copy(sesID[:], ses.GetUUID())
	requestAt := envBegin
	if !useEnv {
		requestAt = time.Now()
	}
	var stmID uuid.UUID
	var statement tree.Statement = nil
	var text string
	if cw != nil {
		copy(stmID[:], cw.GetUUID())
		statement = cw.GetAst()
		ses.ast = statement
		text = SubStringFromBegin(envStmt, int(ses.GetParameterUnit().SV.LengthOfQueryPrinted))
	} else {
		stmID = uuid.New()
		text = SubStringFromBegin(envStmt, int(ses.GetParameterUnit().SV.LengthOfQueryPrinted))
	}
	stm := &motrace.StatementInfo{
		StatementID:          stmID,
		TransactionID:        txnID,
		SessionID:            sesID,
		Account:              tenant.GetTenant(),
		RoleId:               proc.SessionInfo.RoleId,
		User:                 tenant.GetUser(),
		Host:                 ses.protocol.Peer(),
		Database:             ses.GetDatabaseName(),
		Statement:            text,
		StatementFingerprint: "", // fixme: (Reserved)
		StatementTag:         "", // fixme: (Reserved)
		SqlSourceType:        sqlType,
		RequestAt:            requestAt,
		StatementType:        getStatementType(statement).GetStatementType(),
		QueryType:            getStatementType(statement).GetQueryType(),
	}
	if sqlType != "internal_sql" {
		ses.tStmt = stm
		ses.pushQueryId(types.Uuid(stmID).ToString())
	}
	if !stm.IsZeroTxnID() {
		stm.Report(ctx)
	}
	sc := trace.SpanContextWithID(trace.TraceID(stmID), trace.SpanKindStatement)
	proc.WithSpanContext(sc)
	reqCtx := ses.GetRequestContext()
	ses.SetRequestContext(trace.ContextWithSpanContext(reqCtx, sc))
	return motrace.ContextWithStatement(trace.ContextWithSpanContext(ctx, sc), stm)
}

var RecordParseErrorStatement = func(ctx context.Context, ses *Session, proc *process.Process, envBegin time.Time,
	envStmt []string, sqlTypes []string, err error) context.Context {
	retErr := moerr.NewParseError(ctx, err.Error())
	/*
		!!!NOTE: the sql may be empty string.
		So, the sqlTypes may be empty slice.
	*/
	sqlType := ""
	if len(sqlTypes) > 0 {
		sqlType = sqlTypes[0]
	} else {
		sqlType = externSql
	}
	if len(envStmt) > 0 {
		for i, sql := range envStmt {
			if i < len(sqlTypes) {
				sqlType = sqlTypes[i]
			}
			ctx = RecordStatement(ctx, ses, proc, nil, envBegin, sql, sqlType, true)
			motrace.EndStatement(ctx, retErr, 0)
		}
	} else {
		ctx = RecordStatement(ctx, ses, proc, nil, envBegin, "", sqlType, true)
		motrace.EndStatement(ctx, retErr, 0)
	}

	tenant := ses.GetTenantInfo()
	if tenant == nil {
		tenant, _ = GetTenantInfo(ctx, "internal")
	}
	incStatementCounter(tenant.GetTenant(), nil)
	incStatementErrorsCounter(tenant.GetTenant(), nil)
	return ctx
}

// RecordStatementTxnID record txnID after TxnBegin or Compile(autocommit=1)
var RecordStatementTxnID = func(ctx context.Context, ses *Session) {
	var err error
	var txn TxnOperator
	if stm := motrace.StatementFromContext(ctx); ses != nil && stm != nil && stm.IsZeroTxnID() {
		if handler := ses.GetTxnHandler(); handler.IsValidTxnOperator() {
			_, txn, err = handler.GetTxn()
			if err != nil {
				logErrorf(ses.GetDebugString(), "RecordStatementTxnID. error:%v", err)
			} else {
				stm.SetTxnID(txn.Txn().ID)
			}

		}
		stm.Report(ctx)
	}
}

func handleShowTableStatus(ses *Session, stmt *tree.ShowTableStatus, proc *process.Process) error {
	db, err := ses.GetStorage().Database(ses.requestCtx, stmt.DbName, proc.TxnOperator)
	if err != nil {
		return err
	}
	mrs := ses.GetMysqlResultSet()
	for _, row := range ses.data {
		tableName := string(row[0].([]byte))
		r, err := db.Relation(ses.requestCtx, tableName)
		if err != nil {
			return err
		}
		_, err = r.Ranges(ses.requestCtx, nil)
		if err != nil {
			return err
		}
		row[3], err = r.Rows(ses.requestCtx)
		if err != nil {
			return err
		}
		mrs.AddRow(row)
	}
	if err := ses.GetMysqlProtocol().SendResultSetTextBatchRowSpeedup(mrs, mrs.GetRowCount()); err != nil {
		logErrorf(ses.GetDebugString(), "handleShowTableStatus error %v", err)
		return err
	}
	return nil
}

/*
extract the data from the pipeline.
obj: session
Warning: The pipeline is the multi-thread environment. The getDataFromPipeline will
access the shared data. Be careful when it writes the shared data.
*/
func getDataFromPipeline(obj interface{}, bat *batch.Batch) error {
	ses := obj.(*Session)
	if openSaveQueryResult(ses) {
		if bat == nil {
			if err := saveQueryResultMeta(ses); err != nil {
				return err
			}
		} else {
			if err := saveQueryResult(ses, bat); err != nil {
				return err
			}
		}
	}
	if bat == nil {
		return nil
	}

	begin := time.Now()
	proto := ses.GetMysqlProtocol()
	proto.ResetStatistics()

	oq := NewOutputQueue(ses.GetRequestContext(), ses, len(bat.Vecs), nil, nil)
	row2colTime := time.Duration(0)
	procBatchBegin := time.Now()
	n := bat.Vecs[0].Length()
	requestCtx := ses.GetRequestContext()

	if oq.ep.Outfile {
		initExportFirst(oq)
	}

	for j := 0; j < n; j++ { //row index
		if oq.ep.Outfile {
			select {
			case <-requestCtx.Done():
				return nil
			default:
			}
			continue
		}

		if bat.Zs[j] <= 0 {
			continue
		}
		row, err := extractRowFromEveryVector(ses, bat, j, oq)
		if err != nil {
			return err
		}
		if oq.showStmtType == ShowTableStatus {
			row2 := make([]interface{}, len(row))
			copy(row2, row)
			ses.AppendData(row2)
		}
	}

	if oq.ep.Outfile {
		oq.rowIdx = uint64(n)
		bat2 := preCopyBat(obj, bat)
		go constructByte(obj, bat2, oq.ep.Index, oq.ep.ByteChan, oq)
	}
	err := oq.flush()
	if err != nil {
		return err
	}

	procBatchTime := time.Since(procBatchBegin)
	tTime := time.Since(begin)
	ses.sentRows.Add(int64(n))
	logDebugf(ses.GetDebugString(), "rowCount %v \n"+
		"time of getDataFromPipeline : %s \n"+
		"processBatchTime %v \n"+
		"row2colTime %v \n"+
		"restTime(=totalTime - row2colTime) %v \n"+
		"protoStats %s",
		n,
		tTime,
		procBatchTime,
		row2colTime,
		tTime-row2colTime,
		proto.GetStats())

	return nil
}

func doUse(ctx context.Context, ses *Session, db string) error {
	defer RecordStatementTxnID(ctx, ses)
	txnHandler := ses.GetTxnHandler()
	var txnCtx context.Context
	var txn TxnOperator
	var err error
	var dbMeta engine.Database
	txnCtx, txn, err = txnHandler.GetTxn()
	if err != nil {
		return err
	}
	//TODO: check meta data
	if dbMeta, err = ses.GetParameterUnit().StorageEngine.Database(txnCtx, db, txn); err != nil {
		//echo client. no such database
		return moerr.NewBadDB(ctx, db)
	}
	if dbMeta.IsSubscription(ctx) {
		_, err = checkSubscriptionValid(ctx, ses, dbMeta.GetCreateSql(ctx))
		if err != nil {
			return err
		}
	}
	oldDB := ses.GetDatabaseName()
	ses.SetDatabaseName(db)

	logInfof(ses.GetDebugString(), "User %s change database from [%s] to [%s]", ses.GetUserName(), oldDB, ses.GetDatabaseName())

	return nil
}

func (mce *MysqlCmdExecutor) handleChangeDB(requestCtx context.Context, db string) error {
	return doUse(requestCtx, mce.GetSession(), db)
}

func (mce *MysqlCmdExecutor) handleDump(requestCtx context.Context, dump *tree.MoDump) error {
	return doDumpQueryResult(requestCtx, mce.GetSession(), dump.ExportParams)
}

/*
handle "SELECT @@xxx.yyyy"
*/
func (mce *MysqlCmdExecutor) handleSelectVariables(ve *tree.VarExpr, cwIndex, cwsLen int) error {
	var err error = nil
	ses := mce.GetSession()
	mrs := ses.GetMysqlResultSet()
	proto := ses.GetMysqlProtocol()

	col := new(MysqlColumn)
	col.SetColumnType(defines.MYSQL_TYPE_VARCHAR)
	col.SetName("@@" + ve.Name)
	mrs.AddColumn(col)

	row := make([]interface{}, 1)
	if ve.System {
		if ve.Global {
			val, err := ses.GetGlobalVar(ve.Name)
			if err != nil {
				return err
			}
			row[0] = val
		} else {
			val, err := ses.GetSessionVar(ve.Name)
			if err != nil {
				return err
			}
			row[0] = val
		}
	} else {
		//user defined variable
		_, val, err := ses.GetUserDefinedVar(ve.Name)
		if err != nil {
			return err
		}
		row[0] = val
	}

	mrs.AddRow(row)

	mer := NewMysqlExecutionResult(0, 0, 0, 0, mrs)
	resp := SetNewResponse(ResultResponse, 0, int(COM_QUERY), mer, cwIndex, cwsLen)

	if err := proto.SendResponse(ses.GetRequestContext(), resp); err != nil {
		return moerr.NewInternalError(ses.GetRequestContext(), "routine send response failed. error:%v ", err)
	}
	return err
}

func doCmdFieldList(requestCtx context.Context, ses *Session, icfl *InternalCmdFieldList) error {
	dbName := ses.GetDatabaseName()
	if dbName == "" {
		return moerr.NewNoDB(requestCtx)
	}

	//Get table infos for the database from the cube
	//case 1: there are no table infos for the db
	//case 2: db changed
	//NOTE: it costs too much time.
	//It just reduces the information in the auto-completion (auto-rehash) of the mysql client.
	//var attrs []ColumnInfo
	//
	//if mce.tableInfos == nil || mce.db != dbName {
	//	txnHandler := ses.GetTxnHandler()
	//	eng := ses.GetStorage()
	//	db, err := eng.Database(requestCtx, dbName, txnHandler.GetTxn())
	//	if err != nil {
	//		return err
	//	}
	//
	//	names, err := db.Relations(requestCtx)
	//	if err != nil {
	//		return err
	//	}
	//	for _, name := range names {
	//		table, err := db.Relation(requestCtx, name)
	//		if err != nil {
	//			return err
	//		}
	//
	//		defs, err := table.TableDefs(requestCtx)
	//		if err != nil {
	//			return err
	//		}
	//		for _, def := range defs {
	//			if attr, ok := def.(*engine.AttributeDef); ok {
	//				attrs = append(attrs, &engineColumnInfo{
	//					name: attr.Attr.Name,
	//					typ:  attr.Attr.Type,
	//				})
	//			}
	//		}
	//	}
	//
	//	if mce.tableInfos == nil {
	//		mce.tableInfos = make(map[string][]ColumnInfo)
	//	}
	//	mce.tableInfos[tableName] = attrs
	//}
	//
	//cols, ok := mce.tableInfos[tableName]
	//if !ok {
	//	//just give the empty info when there is no such table.
	//	attrs = make([]ColumnInfo, 0)
	//} else {
	//	attrs = cols
	//}
	//
	//for _, c := range attrs {
	//	col := new(MysqlColumn)
	//	col.SetName(c.GetName())
	//	err = convertEngineTypeToMysqlType(c.GetType(), col)
	//	if err != nil {
	//		return err
	//	}
	//
	//	/*
	//		mysql CMD_FIELD_LIST response: send the column definition per column
	//	*/
	//	err = proto.SendColumnDefinitionPacket(col, int(COM_FIELD_LIST))
	//	if err != nil {
	//		return err
	//	}
	//}
	return nil
}

/*
handle cmd CMD_FIELD_LIST
*/
func (mce *MysqlCmdExecutor) handleCmdFieldList(requestCtx context.Context, icfl *InternalCmdFieldList) error {
	var err error
	ses := mce.GetSession()
	proto := ses.GetMysqlProtocol()

	err = doCmdFieldList(requestCtx, ses, icfl)
	if err != nil {
		return err
	}

	/*
		mysql CMD_FIELD_LIST response: End after the column has been sent.
		send EOF packet
	*/
	err = proto.sendEOFOrOkPacket(0, 0)
	if err != nil {
		return err
	}

	return err
}

func doSetVar(ctx context.Context, ses *Session, sv *tree.SetVar) error {
	var err error = nil
	setVarFunc := func(system, global bool, name string, value interface{}) error {
		if system {
			if global {
				err = doCheckRole(ctx, ses)
				if err != nil {
					return err
				}
				err = ses.SetGlobalVar(name, value)
				if err != nil {
					return err
				}
				err = doSetGlobalSystemVariable(ctx, ses, name, value)
				if err != nil {
					return err
				}
			} else {
				err = ses.SetSessionVar(name, value)
				if err != nil {
					return err
				}
			}

			if strings.ToLower(name) == "autocommit" {
				svbt := SystemVariableBoolType{}
				newValue, err2 := svbt.Convert(value)
				if err2 != nil {
					return err2
				}
				err = ses.SetAutocommit(svbt.IsTrue(newValue))
				if err != nil {
					return err
				}
			}
		} else {
			err = ses.SetUserDefinedVar(name, value)
			if err != nil {
				return err
			}
		}
		return nil
	}
	for _, assign := range sv.Assignments {
		name := assign.Name
		var value interface{}

		value, err = GetSimpleExprValue(assign.Value, ses)
		if err != nil {
			return err
		}

		if systemVar, ok := gSysVarsDefs[name]; ok {
			if isDefault, ok := value.(bool); ok && isDefault {
				value = systemVar.Default
			}
		}

		//TODO : fix SET NAMES after parser is ready
		if name == "names" {
			//replaced into three system variable:
			//character_set_client, character_set_connection, and character_set_results
			replacedBy := []string{
				"character_set_client", "character_set_connection", "character_set_results",
			}
			for _, rb := range replacedBy {
				err = setVarFunc(assign.System, assign.Global, rb, value)
				if err != nil {
					return err
				}
			}
		} else if name == "syspublications" {
			if !ses.GetTenantInfo().IsSysTenant() {
				return moerr.NewInternalError(ses.GetRequestContext(), "only system account can set system variable syspublications")
			}
			err = setVarFunc(assign.System, assign.Global, name, value)
			if err != nil {
				return err
			}
		} else {
			err = setVarFunc(assign.System, assign.Global, name, value)
			if err != nil {
				return err
			}
		}
	}
	return err
}

/*
handle setvar
*/
func (mce *MysqlCmdExecutor) handleSetVar(ctx context.Context, sv *tree.SetVar) error {
	ses := mce.GetSession()
	err := doSetVar(ctx, ses, sv)
	if err != nil {
		return err
	}

	return nil
}

func doShowErrors(ses *Session) error {
	var err error

	levelCol := new(MysqlColumn)
	levelCol.SetColumnType(defines.MYSQL_TYPE_VARCHAR)
	levelCol.SetName("Level")

	CodeCol := new(MysqlColumn)
	CodeCol.SetColumnType(defines.MYSQL_TYPE_SHORT)
	CodeCol.SetName("Code")

	MsgCol := new(MysqlColumn)
	MsgCol.SetColumnType(defines.MYSQL_TYPE_VARCHAR)
	MsgCol.SetName("Message")

	mrs := ses.GetMysqlResultSet()

	mrs.AddColumn(levelCol)
	mrs.AddColumn(CodeCol)
	mrs.AddColumn(MsgCol)

	info := ses.GetErrInfo()

	for i := info.length() - 1; i >= 0; i-- {
		row := make([]interface{}, 3)
		row[0] = "Error"
		row[1] = info.codes[i]
		row[2] = info.msgs[i]
		mrs.AddRow(row)
	}

	return err
}

func (mce *MysqlCmdExecutor) handleShowErrors(cwIndex, cwsLen int) error {
	var err error
	ses := mce.GetSession()
	proto := ses.GetMysqlProtocol()
	err = doShowErrors(ses)
	if err != nil {
		return err
	}

	mer := NewMysqlExecutionResult(0, 0, 0, 0, ses.GetMysqlResultSet())
	resp := SetNewResponse(ResultResponse, 0, int(COM_QUERY), mer, cwIndex, cwsLen)

	if err := proto.SendResponse(ses.requestCtx, resp); err != nil {
		return moerr.NewInternalError(ses.requestCtx, "routine send response failed. error:%v ", err)
	}
	return err
}

func doShowVariables(ses *Session, proc *process.Process, sv *tree.ShowVariables) error {
	if sv.Like != nil && sv.Where != nil {
		return moerr.NewSyntaxError(ses.GetRequestContext(), "like clause and where clause cannot exist at the same time")
	}

	var err error = nil

	col1 := new(MysqlColumn)
	col1.SetColumnType(defines.MYSQL_TYPE_VARCHAR)
	col1.SetName("Variable_name")

	col2 := new(MysqlColumn)
	col2.SetColumnType(defines.MYSQL_TYPE_VARCHAR)
	col2.SetName("Value")

	mrs := ses.GetMysqlResultSet()
	mrs.AddColumn(col1)
	mrs.AddColumn(col2)

	var hasLike = false
	var likePattern = ""
	var isIlike = false
	if sv.Like != nil {
		hasLike = true
		if sv.Like.Op == tree.ILIKE {
			isIlike = true
		}
		likePattern = strings.ToLower(sv.Like.Right.String())
	}

	var sysVars map[string]interface{}
	if sv.Global {
		sysVars, err = doGetGlobalSystemVariable(ses.GetRequestContext(), ses)
		if err != nil {
			return err
		}
	} else {
		sysVars = ses.CopyAllSessionVars()
	}

	rows := make([][]interface{}, 0, len(sysVars))
	for name, value := range sysVars {
		if hasLike {
			s := name
			if isIlike {
				s = strings.ToLower(s)
			}
			if !WildcardMatch(likePattern, s) {
				continue
			}
		}
		row := make([]interface{}, 2)
		row[0] = name
		gsv, ok := GSysVariables.GetDefinitionOfSysVar(name)
		if !ok {
			return moerr.NewInternalError(ses.GetRequestContext(), errorSystemVariableDoesNotExist())
		}
		row[1] = value
		if _, ok := gsv.GetType().(SystemVariableBoolType); ok {
			v, ok := value.(int8)
			if ok {
				if v == 1 {
					row[1] = "on"
				} else {
					row[1] = "off"
				}
			}
		}
		rows = append(rows, row)
	}

	if sv.Where != nil {
		bat, err := constructVarBatch(ses, rows)
		if err != nil {
			return err
		}
		binder := plan2.NewDefaultBinder(proc.Ctx, nil, nil, &plan2.Type{Id: int32(types.T_varchar), Width: types.MaxVarcharLen}, []string{"variable_name", "value"})
		planExpr, err := binder.BindExpr(sv.Where.Expr, 0, false)
		if err != nil {
			return err
		}

		executor, err := colexec.NewExpressionExecutor(proc, planExpr)
		if err != nil {
			return err
		}
		vec, err := executor.Eval(proc, []*batch.Batch{bat})
		if err != nil {
			executor.Free()
			return err
		}

		bs := vector.MustFixedCol[bool](vec)
		sels := proc.Mp().GetSels()
		for i, b := range bs {
			if b {
				sels = append(sels, int64(i))
			}
		}
		executor.Free()

		bat.Shrink(sels)
		proc.Mp().PutSels(sels)
		v0 := vector.MustStrCol(bat.Vecs[0])
		v1 := vector.MustStrCol(bat.Vecs[1])
		rows = rows[:len(v0)]
		for i := range v0 {
			rows[i][0] = v0[i]
			rows[i][1] = v1[i]
		}
		bat.Clean(proc.Mp())
	}

	//sort by name
	sort.Slice(rows, func(i, j int) bool {
		return rows[i][0].(string) < rows[j][0].(string)
	})

	for _, row := range rows {
		mrs.AddRow(row)
	}

	return err
}

/*
handle show variables
*/
func (mce *MysqlCmdExecutor) handleShowVariables(sv *tree.ShowVariables, proc *process.Process, cwIndex, cwsLen int) error {
	ses := mce.GetSession()
	proto := ses.GetMysqlProtocol()
	err := doShowVariables(ses, proc, sv)
	if err != nil {
		return err
	}
	mer := NewMysqlExecutionResult(0, 0, 0, 0, ses.GetMysqlResultSet())
	resp := SetNewResponse(ResultResponse, 0, int(COM_QUERY), mer, cwIndex, cwsLen)

	if err := proto.SendResponse(ses.requestCtx, resp); err != nil {
		return moerr.NewInternalError(ses.requestCtx, "routine send response failed. error:%v ", err)
	}
	return err
}

func constructVarBatch(ses *Session, rows [][]interface{}) (*batch.Batch, error) {
	bat := batch.New(true, []string{"Variable_name", "Value"})
	typ := types.New(types.T_varchar, types.MaxVarcharLen, 0)
	cnt := len(rows)
	bat.Zs = make([]int64, cnt)
	for i := range bat.Zs {
		bat.Zs[i] = 1
	}
	v0 := make([]string, cnt)
	v1 := make([]string, cnt)
	for i, row := range rows {
		v0[i] = row[0].(string)
		v1[i] = fmt.Sprintf("%v", row[1])
	}
	bat.Vecs[0] = vector.NewVec(typ)
	vector.AppendStringList(bat.Vecs[0], v0, nil, ses.GetMemPool())
	bat.Vecs[1] = vector.NewVec(typ)
	vector.AppendStringList(bat.Vecs[1], v1, nil, ses.GetMemPool())
	return bat, nil
}

func (mce *MysqlCmdExecutor) handleAnalyzeStmt(requestCtx context.Context, stmt *tree.AnalyzeStmt) error {
	// rewrite analyzeStmt to `select approx_count_distinct(col), .. from tbl`
	// IMO, this approach is simple and future-proof
	// Although this rewriting processing could have been handled in rewrite module,
	// `handleAnalyzeStmt` can be easily managed by cron jobs in the future
	ctx := tree.NewFmtCtx(dialect.MYSQL)
	ctx.WriteString("select ")
	for i, ident := range stmt.Cols {
		if i > 0 {
			ctx.WriteByte(',')
		}
		ctx.WriteString("approx_count_distinct(")
		ctx.WriteString(string(ident))
		ctx.WriteByte(')')
	}
	ctx.WriteString(" from ")
	stmt.Table.Format(ctx)
	sql := ctx.String()
	return mce.GetDoQueryFunc()(requestCtx, sql)
}

// Note: for pass the compile quickly. We will remove the comments in the future.
func (mce *MysqlCmdExecutor) handleExplainStmt(requestCtx context.Context, stmt *tree.ExplainStmt) error {
	es, err := getExplainOption(requestCtx, stmt.Options)
	if err != nil {
		return err
	}

	ses := mce.GetSession()

	//get query optimizer and execute Optimize
	plan, err := buildPlan(requestCtx, ses, ses.GetTxnCompileCtx(), stmt.Statement)
	if err != nil {
		return err
	}
	if plan.GetQuery() == nil {
		return moerr.NewNotSupported(requestCtx, "the sql query plan does not support explain.")
	}
	// generator query explain
	explainQuery := explain.NewExplainQueryImpl(plan.GetQuery())

	// build explain data buffer
	buffer := explain.NewExplainDataBuffer()
	err = explainQuery.ExplainPlan(requestCtx, buffer, es)
	if err != nil {
		return err
	}

	protocol := ses.GetMysqlProtocol()

	explainColName := "QUERY PLAN"
	columns, err := GetExplainColumns(requestCtx, explainColName)
	if err != nil {
		return err
	}

	//	Step 1 : send column count and column definition.
	//send column count
	colCnt := uint64(len(columns))
	err = protocol.SendColumnCountPacket(colCnt)
	if err != nil {
		return err
	}
	//send columns
	//column_count * Protocol::ColumnDefinition packets
	cmd := ses.GetCmd()
	mrs := ses.GetMysqlResultSet()
	for _, c := range columns {
		mysqlc := c.(Column)
		mrs.AddColumn(mysqlc)
		//	mysql COM_QUERY response: send the column definition per column
		err := protocol.SendColumnDefinitionPacket(requestCtx, mysqlc, int(cmd))
		if err != nil {
			return err
		}
	}

	//	mysql COM_QUERY response: End after the column has been sent.
	//	send EOF packet
	err = protocol.SendEOFPacketIf(0, 0)
	if err != nil {
		return err
	}

	err = buildMoExplainQuery(explainColName, buffer, ses, getDataFromPipeline)
	if err != nil {
		return err
	}

	err = protocol.sendEOFOrOkPacket(0, 0)
	if err != nil {
		return err
	}
	return nil
}

func doPrepareStmt(ctx context.Context, ses *Session, st *tree.PrepareStmt) (*PrepareStmt, error) {
	preparePlan, err := buildPlan(ctx, ses, ses.GetTxnCompileCtx(), st)
	if err != nil {
		return nil, err
	}

	prepareStmt := &PrepareStmt{
		Name:        preparePlan.GetDcl().GetPrepare().GetName(),
		PreparePlan: preparePlan,
		PrepareStmt: st.Stmt,
	}

	err = ses.SetPrepareStmt(preparePlan.GetDcl().GetPrepare().GetName(), prepareStmt)
	return prepareStmt, err
}

// handlePrepareStmt
func (mce *MysqlCmdExecutor) handlePrepareStmt(ctx context.Context, st *tree.PrepareStmt) (*PrepareStmt, error) {
	return doPrepareStmt(ctx, mce.GetSession(), st)
}

func doPrepareString(ctx context.Context, ses *Session, st *tree.PrepareString) (*PrepareStmt, error) {
	v, err := ses.GetGlobalVar("lower_case_table_names")
	if err != nil {
		return nil, err
	}
	stmts, err := mysql.Parse(ctx, st.Sql, v.(int64))
	if err != nil {
		return nil, err
	}

	preparePlan, err := buildPlan(ses.GetRequestContext(), ses, ses.GetTxnCompileCtx(), st)
	if err != nil {
		return nil, err
	}

	prepareStmt := &PrepareStmt{
		Name:        preparePlan.GetDcl().GetPrepare().GetName(),
		PreparePlan: preparePlan,
		PrepareStmt: stmts[0],
	}

	err = ses.SetPrepareStmt(preparePlan.GetDcl().GetPrepare().GetName(), prepareStmt)
	return prepareStmt, err
}

// handlePrepareString
func (mce *MysqlCmdExecutor) handlePrepareString(ctx context.Context, st *tree.PrepareString) (*PrepareStmt, error) {
	return doPrepareString(ctx, mce.GetSession(), st)
}

func doDeallocate(ctx context.Context, ses *Session, st *tree.Deallocate) error {
	deallocatePlan, err := buildPlan(ctx, ses, ses.GetTxnCompileCtx(), st)
	if err != nil {
		return err
	}
	ses.RemovePrepareStmt(deallocatePlan.GetDcl().GetDeallocate().GetName())
	return nil
}

func doReset(ctx context.Context, ses *Session, st *tree.Reset) error {
	return nil
}

// handleDeallocate
func (mce *MysqlCmdExecutor) handleDeallocate(ctx context.Context, st *tree.Deallocate) error {
	return doDeallocate(ctx, mce.GetSession(), st)
}

// handleReset
func (mce *MysqlCmdExecutor) handleReset(ctx context.Context, st *tree.Reset) error {
	return doReset(ctx, mce.GetSession(), st)
}

func (mce *MysqlCmdExecutor) handleCreatePublication(ctx context.Context, cp *tree.CreatePublication) error {
	return doCreatePublication(ctx, mce.GetSession(), cp)
}

func (mce *MysqlCmdExecutor) handleAlterPublication(ctx context.Context, ap *tree.AlterPublication) error {
	return doAlterPublication(ctx, mce.GetSession(), ap)
}

func (mce *MysqlCmdExecutor) handleDropPublication(ctx context.Context, dp *tree.DropPublication) error {
	return doDropPublication(ctx, mce.GetSession(), dp)
}

// handleCreateAccount creates a new user-level tenant in the context of the tenant SYS
// which has been initialized.
func (mce *MysqlCmdExecutor) handleCreateAccount(ctx context.Context, ca *tree.CreateAccount) error {
	//step1 : create new account.
	return InitGeneralTenant(ctx, mce.GetSession(), ca)
}

// handleDropAccount drops a new user-level tenant
func (mce *MysqlCmdExecutor) handleDropAccount(ctx context.Context, da *tree.DropAccount) error {
	return doDropAccount(ctx, mce.GetSession(), da)
}

// handleDropAccount drops a new user-level tenant
func (mce *MysqlCmdExecutor) handleAlterAccount(ctx context.Context, aa *tree.AlterAccount) error {
	return doAlterAccount(ctx, mce.GetSession(), aa)
}

// handleAlterDatabaseConfig alter a database's mysql_compatibility_mode
func (mce *MysqlCmdExecutor) handleAlterDataBaseConfig(ctx context.Context, ses *Session, ad *tree.AlterDataBaseConfig) error {
	err := doCheckRole(ctx, ses)
	if err != nil {
		return err
	}
	return doAlterDatabaseConfig(ctx, mce.GetSession(), ad)
}

// handleAlterAccountConfig alter a account's mysql_compatibility_mode
func (mce *MysqlCmdExecutor) handleAlterAccountConfig(ctx context.Context, ses *Session, st *tree.AlterDataBaseConfig) error {
	err := doCheckRole(ctx, ses)
	if err != nil {
		return err
	}
	return doAlterAccountConfig(ctx, mce.GetSession(), st)
}

// handleCreateUser creates the user for the tenant
func (mce *MysqlCmdExecutor) handleCreateUser(ctx context.Context, cu *tree.CreateUser) error {
	ses := mce.GetSession()
	tenant := ses.GetTenantInfo()

	//step1 : create the user
	return InitUser(ctx, ses, tenant, cu)
}

// handleDropUser drops the user for the tenant
func (mce *MysqlCmdExecutor) handleDropUser(ctx context.Context, du *tree.DropUser) error {
	return doDropUser(ctx, mce.GetSession(), du)
}

func (mce *MysqlCmdExecutor) handleAlterUser(ctx context.Context, au *tree.AlterUser) error {
	return doAlterUser(ctx, mce.GetSession(), au)
}

// handleCreateRole creates the new role
func (mce *MysqlCmdExecutor) handleCreateRole(ctx context.Context, cr *tree.CreateRole) error {
	ses := mce.GetSession()
	tenant := ses.GetTenantInfo()

	//step1 : create the role
	return InitRole(ctx, ses, tenant, cr)
}

// handleDropRole drops the role
func (mce *MysqlCmdExecutor) handleDropRole(ctx context.Context, dr *tree.DropRole) error {
	return doDropRole(ctx, mce.GetSession(), dr)
}

func (mce *MysqlCmdExecutor) handleCreateFunction(ctx context.Context, cf *tree.CreateFunction) error {
	ses := mce.GetSession()
	tenant := ses.GetTenantInfo()

	return InitFunction(ctx, ses, tenant, cf)
}

func (mce *MysqlCmdExecutor) handleDropFunction(ctx context.Context, df *tree.DropFunction) error {
	return doDropFunction(ctx, mce.GetSession(), df)
}

func (mce *MysqlCmdExecutor) handleCreateProcedure(ctx context.Context, cp *tree.CreateProcedure) error {
	ses := mce.GetSession()
	tenant := ses.GetTenantInfo()

	return InitProcedure(ctx, ses, tenant, cp)
}

func (mce *MysqlCmdExecutor) handleDropProcedure(ctx context.Context, dp *tree.DropProcedure) error {
	return doDropProcedure(ctx, mce.GetSession(), dp)
}

func (mce *MysqlCmdExecutor) handleCallProcedure(ctx context.Context, call *tree.CallStmt, proc *process.Process, cwIndex, cwsLen int) error {
	ses := mce.GetSession()
	proto := ses.GetMysqlProtocol()
	results, err := doInterpretCall(ctx, mce.GetSession(), call)
	if err != nil {
		return err
	}

	resp := NewGeneralOkResponse(COM_QUERY)

	if len(results) == 0 {
		if err := proto.SendResponse(ses.requestCtx, resp); err != nil {
			return moerr.NewInternalError(ses.requestCtx, "routine send response failed. error:%v ", err)
		}
	} else {
		for i, result := range results {
			mer := NewMysqlExecutionResult(0, 0, 0, 0, result.(*MysqlResultSet))
			resp = SetNewResponse(ResultResponse, 0, int(COM_QUERY), mer, i, len(results))
			if err := proto.SendResponse(ses.requestCtx, resp); err != nil {
				return moerr.NewInternalError(ses.requestCtx, "routine send response failed. error:%v ", err)
			}
		}
	}
	return nil
}

// handleGrantRole grants the role
func (mce *MysqlCmdExecutor) handleGrantRole(ctx context.Context, gr *tree.GrantRole) error {
	return doGrantRole(ctx, mce.GetSession(), gr)
}

// handleRevokeRole revokes the role
func (mce *MysqlCmdExecutor) handleRevokeRole(ctx context.Context, rr *tree.RevokeRole) error {
	return doRevokeRole(ctx, mce.GetSession(), rr)
}

// handleGrantRole grants the privilege to the role
func (mce *MysqlCmdExecutor) handleGrantPrivilege(ctx context.Context, gp *tree.GrantPrivilege) error {
	return doGrantPrivilege(ctx, mce.GetSession(), gp)
}

// handleRevokePrivilege revokes the privilege from the user or role
func (mce *MysqlCmdExecutor) handleRevokePrivilege(ctx context.Context, rp *tree.RevokePrivilege) error {
	return doRevokePrivilege(ctx, mce.GetSession(), rp)
}

// handleSwitchRole switches the role to another role
func (mce *MysqlCmdExecutor) handleSwitchRole(ctx context.Context, sr *tree.SetRole) error {
	return doSwitchRole(ctx, mce.GetSession(), sr)
}

func doKill(ctx context.Context, rm *RoutineManager, ses *Session, k *tree.Kill) error {
	var err error
	//true: kill a connection
	//false: kill a query in a connection
	idThatKill := uint64(ses.GetConnectionID())
	if !k.Option.Exist || k.Option.Typ == tree.KillTypeConnection {
		err = rm.kill(ctx, true, idThatKill, k.ConnectionId, "")
	} else {
		err = rm.kill(ctx, false, idThatKill, k.ConnectionId, k.StmtOption.StatementId)
	}
	return err
}

// handleKill kill a connection or query
func (mce *MysqlCmdExecutor) handleKill(ctx context.Context, k *tree.Kill) error {
	var err error
	ses := mce.GetSession()
	proto := ses.GetMysqlProtocol()
	err = doKill(ctx, mce.GetRoutineManager(), ses, k)
	if err != nil {
		return err
	}
	resp := NewGeneralOkResponse(COM_QUERY)
	if err = proto.SendResponse(ctx, resp); err != nil {
		return moerr.NewInternalError(ctx, "routine send response failed. error:%v ", err)
	}
	return err
}

// handleShowAccounts lists the info of accounts
func (mce *MysqlCmdExecutor) handleShowAccounts(ctx context.Context, sa *tree.ShowAccounts, cwIndex, cwsLen int) error {
	var err error
	ses := mce.GetSession()
	proto := ses.GetMysqlProtocol()
	err = doShowAccounts(ctx, ses, sa)
	if err != nil {
		return err
	}
	mer := NewMysqlExecutionResult(0, 0, 0, 0, ses.GetMysqlResultSet())
	resp := SetNewResponse(ResultResponse, 0, int(COM_QUERY), mer, cwIndex, cwsLen)

	if err = proto.SendResponse(ctx, resp); err != nil {
		return moerr.NewInternalError(ctx, "routine send response failed. error:%v ", err)
	}
	return err
}

func (mce *MysqlCmdExecutor) handleShowSubscriptions(ctx context.Context, ss *tree.ShowSubscriptions, cwIndex, cwsLen int) error {
	var err error
	ses := mce.GetSession()
	proto := ses.GetMysqlProtocol()
	err = doShowSubscriptions(ctx, ses, ss)
	if err != nil {
		return err
	}
	mer := NewMysqlExecutionResult(0, 0, 0, 0, ses.GetMysqlResultSet())
	resp := SetNewResponse(ResultResponse, 0, int(COM_QUERY), mer, cwIndex, cwsLen)

	if err = proto.SendResponse(ctx, resp); err != nil {
		return moerr.NewInternalError(ctx, "routine send response failed. error:%v ", err)
	}
	return err
}

func (mce *MysqlCmdExecutor) handleShowCreatePublications(ctx context.Context, sp *tree.ShowCreatePublications, cwIndex, cwsLen int) error {
	var err error
	ses := mce.GetSession()
	proto := ses.GetMysqlProtocol()
	err = doShowCreatePublications(ctx, ses, sp)
	if err != nil {
		return err
	}
	mer := NewMysqlExecutionResult(0, 0, 0, 0, ses.GetMysqlResultSet())
	resp := SetNewResponse(ResultResponse, 0, int(COM_QUERY), mer, cwIndex, cwsLen)

	if err = proto.SendResponse(ctx, resp); err != nil {
		return moerr.NewInternalError(ctx, "routine send response failed. error:%v ", err)
	}
	return err
}

func doShowBackendServers(ses *Session) error {
	// Construct the columns.
	col1 := new(MysqlColumn)
	col1.SetColumnType(defines.MYSQL_TYPE_VARCHAR)
	col1.SetName("UUID")

	col2 := new(MysqlColumn)
	col2.SetColumnType(defines.MYSQL_TYPE_VARCHAR)
	col2.SetName("Address")

	col3 := new(MysqlColumn)
	col3.SetColumnType(defines.MYSQL_TYPE_VARCHAR)
	col3.SetName("Labels")

	mrs := ses.GetMysqlResultSet()
	mrs.AddColumn(col1)
	mrs.AddColumn(col2)
	mrs.AddColumn(col3)

	var filterLabels = func(labels map[string]string) map[string]string {
		var reservedLabels = map[string]struct{}{
			"os_user":      {},
			"os_sudouser":  {},
			"program_name": {},
		}
		for k := range labels {
			if _, ok := reservedLabels[k]; ok || strings.HasPrefix(k, "_") {
				delete(labels, k)
			}
		}
		return labels
	}

	var appendFn = func(s *metadata.CNService) {
		row := make([]interface{}, 3)
		row[0] = s.ServiceID
		row[1] = s.SQLAddress
		var labelStr string
		for key, value := range s.Labels {
			labelStr += fmt.Sprintf("%s:%s;", key, strings.Join(value.Labels, ","))
		}
		row[2] = labelStr
		mrs.AddRow(row)
	}

	tenant := ses.GetTenantInfo().GetTenant()
	var se clusterservice.Selector
	labels := ses.GetMysqlProtocol().GetConnectAttrs()
	labels["account"] = tenant
	se = clusterservice.NewSelector().SelectByLabel(
		filterLabels(labels), clusterservice.EQ)
	if isSysTenant(tenant) {
		u := ses.GetUserName()
		// For super use dump and root, we should list all servers.
		if isSuperUser(u) {
			clusterservice.GetMOCluster().GetCNService(
				clusterservice.NewSelector(), func(s metadata.CNService) bool {
					appendFn(&s)
					return true
				})
		} else {
			disttae.SelectForSuperTenant(se, u, nil, appendFn)
		}
	} else {
		disttae.SelectForCommonTenant(se, nil, appendFn)
	}
	return nil
}

func (mce *MysqlCmdExecutor) handleShowBackendServers(ctx context.Context, cwIndex, cwsLen int) error {
	var err error
	ses := mce.GetSession()
	proto := ses.GetMysqlProtocol()
	if err := doShowBackendServers(ses); err != nil {
		return err
	}

	mer := NewMysqlExecutionResult(0, 0, 0, 0, ses.GetMysqlResultSet())
	resp := SetNewResponse(ResultResponse, 0, int(COM_QUERY), mer, cwIndex, cwsLen)
	if err := proto.SendResponse(ses.requestCtx, resp); err != nil {
		return moerr.NewInternalError(ses.requestCtx, "routine send response failed, error: %v ", err)
	}
	return err
}

func GetExplainColumns(ctx context.Context, explainColName string) ([]interface{}, error) {
	cols := []*plan2.ColDef{
		{Typ: &plan2.Type{Id: int32(types.T_varchar)}, Name: explainColName},
	}
	columns := make([]interface{}, len(cols))
	var err error = nil
	for i, col := range cols {
		c := new(MysqlColumn)
		c.SetName(col.Name)
		err = convertEngineTypeToMysqlType(ctx, types.T(col.Typ.Id), c)
		if err != nil {
			return nil, err
		}
		columns[i] = c
	}
	return columns, err
}

func getExplainOption(requestCtx context.Context, options []tree.OptionElem) (*explain.ExplainOptions, error) {
	es := explain.NewExplainDefaultOptions()
	if options == nil {
		return es, nil
	} else {
		for _, v := range options {
			if strings.EqualFold(v.Name, "VERBOSE") {
				if strings.EqualFold(v.Value, "TRUE") || v.Value == "NULL" {
					es.Verbose = true
				} else if strings.EqualFold(v.Value, "FALSE") {
					es.Verbose = false
				} else {
					return nil, moerr.NewInvalidInput(requestCtx, "invalid explain option '%s', valud '%s'", v.Name, v.Value)
				}
			} else if strings.EqualFold(v.Name, "ANALYZE") {
				if strings.EqualFold(v.Value, "TRUE") || v.Value == "NULL" {
					es.Analyze = true
				} else if strings.EqualFold(v.Value, "FALSE") {
					es.Analyze = false
				} else {
					return nil, moerr.NewInvalidInput(requestCtx, "invalid explain option '%s', valud '%s'", v.Name, v.Value)
				}
			} else if strings.EqualFold(v.Name, "FORMAT") {
				if strings.EqualFold(v.Value, "TEXT") {
					es.Format = explain.EXPLAIN_FORMAT_TEXT
				} else if strings.EqualFold(v.Value, "JSON") {
					return nil, moerr.NewNotSupported(requestCtx, "Unsupport explain format '%s'", v.Value)
				} else if strings.EqualFold(v.Value, "DOT") {
					return nil, moerr.NewNotSupported(requestCtx, "Unsupport explain format '%s'", v.Value)
				} else {
					return nil, moerr.NewInvalidInput(requestCtx, "invalid explain option '%s', valud '%s'", v.Name, v.Value)
				}
			} else {
				return nil, moerr.NewInvalidInput(requestCtx, "invalid explain option '%s', valud '%s'", v.Name, v.Value)
			}
		}
		return es, nil
	}
}

func buildMoExplainQuery(explainColName string, buffer *explain.ExplainDataBuffer, session *Session, fill func(interface{}, *batch.Batch) error) error {
	bat := batch.New(true, []string{explainColName})
	rs := buffer.Lines
	vs := make([][]byte, len(rs))

	count := 0
	for _, r := range rs {
		str := []byte(r)
		vs[count] = str
		count++
	}
	vs = vs[:count]
	vec := vector.NewVec(types.T_varchar.ToType())
	defer vec.Free(session.GetMemPool())
	vector.AppendBytesList(vec, vs, nil, session.GetMemPool())
	bat.Vecs[0] = vec
	bat.InitZsOne(count)

	err := fill(session, bat)
	if err != nil {
		return err
	}
	// to trigger save result meta
	err = fill(session, nil)
	return err
}

func buildPlan(requestCtx context.Context, ses *Session, ctx plan2.CompilerContext, stmt tree.Statement) (*plan2.Plan, error) {
	var ret *plan2.Plan
	var err error
	if ses != nil {
		ses.accountId = defines.GetAccountId(requestCtx)
	}
	if s, ok := stmt.(*tree.Insert); ok {
		if _, ok := s.Rows.Select.(*tree.ValuesClause); ok {
			ret, err = plan2.BuildPlan(ctx, stmt)
			if err != nil {
				return nil, err
			}
		}
	}
	if ret != nil {
		if ses != nil && ses.GetTenantInfo() != nil {
			err = authenticateCanExecuteStatementAndPlan(requestCtx, ses, stmt, ret)
			if err != nil {
				return nil, err
			}
		}
		return ret, err
	}
	switch stmt := stmt.(type) {
	case *tree.Select, *tree.ParenSelect, *tree.ValuesStatement,
		*tree.Update, *tree.Delete, *tree.Insert,
		*tree.ShowDatabases, *tree.ShowTables, *tree.ShowSequences, *tree.ShowColumns, *tree.ShowColumnNumber, *tree.ShowTableNumber,
		*tree.ShowCreateDatabase, *tree.ShowCreateTable, *tree.ShowIndex,
		*tree.ExplainStmt, *tree.ExplainAnalyze:
		opt := plan2.NewBaseOptimizer(ctx)
		optimized, err := opt.Optimize(stmt)
		if err != nil {
			return nil, err
		}
		ret = &plan2.Plan{
			Plan: &plan2.Plan_Query{
				Query: optimized,
			},
		}
	default:
		ret, err = plan2.BuildPlan(ctx, stmt)
	}
	if ret != nil {
		if ses != nil && ses.GetTenantInfo() != nil {
			err = authenticateCanExecuteStatementAndPlan(requestCtx, ses, stmt, ret)
			if err != nil {
				return nil, err
			}
		}
	}
	return ret, err
}

func checkColModify(plan2 *plan.Plan, proc *process.Process, ses *Session) bool {
	switch p := plan2.Plan.(type) {
	case *plan.Plan_Query:
		for i := range p.Query.Nodes {
			if p.Query.Nodes[i].NodeType == plan.Node_TABLE_SCAN {
				// check table_scan node' s tableDef whether be modified
				tblName := p.Query.Nodes[i].TableDef.Name
				dbName := p.Query.Nodes[i].ObjRef.SchemaName
				_, tableDef := ses.GetTxnCompileCtx().Resolve(dbName, tblName)
				if tableDef == nil {
					return true
				}
				colCnt1, colCnt2 := 0, 0
				for j := 0; j < len(p.Query.Nodes[i].TableDef.Cols); j++ {
					if p.Query.Nodes[i].TableDef.Cols[j].Hidden {
						continue
					}
					colCnt1++
				}
				for j := 0; j < len(tableDef.Cols); j++ {
					if tableDef.Cols[j].Hidden {
						continue
					}
					colCnt2++
				}
				if colCnt1 != colCnt2 {
					return true
				}
			}
		}
	default:
	}
	return false
}

/*
GetComputationWrapper gets the execs from the computation engine
*/
var GetComputationWrapper = func(db, sql, user string, eng engine.Engine, proc *process.Process, ses *Session) ([]ComputationWrapper, error) {
	var cw []ComputationWrapper = nil
	if cached := ses.getCachedPlan(sql); cached != nil {
		modify := false
		for i, stmt := range cached.stmts {
			tcw := InitTxnComputationWrapper(ses, stmt, proc)
			tcw.plan = cached.plans[i]
			if checkColModify(tcw.plan, proc, ses) {
				modify = true
				break
			}
			cw = append(cw, tcw)
		}
		if modify {
			cw = nil
		} else {
			return cw, nil
		}
	}

	var stmts []tree.Statement = nil
	var cmdFieldStmt *InternalCmdFieldList
	var err error
	if isCmdFieldListSql(sql) {
		cmdFieldStmt, err = parseCmdFieldList(proc.Ctx, sql)
		if err != nil {
			return nil, err
		}
		stmts = append(stmts, cmdFieldStmt)
	} else {
		var v interface{}
		v, err = ses.GetGlobalVar("lower_case_table_names")
		if err != nil {
			v = int64(1)
		}
		stmts, err = parsers.Parse(proc.Ctx, dialect.MYSQL, sql, v.(int64))
		if err != nil {
			return nil, err
		}
	}

	for _, stmt := range stmts {
		cw = append(cw, InitTxnComputationWrapper(ses, stmt, proc))
	}
	return cw, nil
}

func getStmtExecutor(ses *Session, proc *process.Process, base *baseStmtExecutor, stmt tree.Statement) (StmtExecutor, error) {
	var err error
	var ret StmtExecutor
	switch st := stmt.(type) {
	//PART 1: the statements with the result set
	case *tree.Select:
		ret = &SelectExecutor{
			resultSetStmtExecutor: &resultSetStmtExecutor{
				base,
			},
			sel: st,
		}
	case *tree.ValuesStatement:
		ret = &ValuesStmtExecutor{
			resultSetStmtExecutor: &resultSetStmtExecutor{
				base,
			},
			sel: st,
		}
	case *tree.ShowCreateTable:
		ret = &ShowCreateTableExecutor{
			resultSetStmtExecutor: &resultSetStmtExecutor{
				base,
			},
			sct: st,
		}
	case *tree.ShowCreateDatabase:
		ret = &ShowCreateDatabaseExecutor{
			resultSetStmtExecutor: &resultSetStmtExecutor{
				base,
			},
			scd: st,
		}
	case *tree.ShowTables:
		ret = &ShowTablesExecutor{
			resultSetStmtExecutor: &resultSetStmtExecutor{
				base,
			},
			st: st,
		}
	case *tree.ShowSequences:
		ret = &ShowSequencesExecutor{
			resultSetStmtExecutor: &resultSetStmtExecutor{
				base,
			},
			ss: st,
		}
	case *tree.ShowDatabases:
		ret = &ShowDatabasesExecutor{
			resultSetStmtExecutor: &resultSetStmtExecutor{
				base,
			},
			sd: st,
		}
	case *tree.ShowColumns:
		ret = &ShowColumnsExecutor{
			resultSetStmtExecutor: &resultSetStmtExecutor{
				base,
			},
			sc: st,
		}
	case *tree.ShowProcessList:
		ret = &ShowProcessListExecutor{
			resultSetStmtExecutor: &resultSetStmtExecutor{
				base,
			},
			spl: st,
		}
	case *tree.ShowStatus:
		ret = &ShowStatusExecutor{
			resultSetStmtExecutor: &resultSetStmtExecutor{
				base,
			},
			ss: st,
		}
	case *tree.ShowTableStatus:
		ret = &ShowTableStatusExecutor{
			resultSetStmtExecutor: &resultSetStmtExecutor{
				base,
			},
			sts: st,
		}
	case *tree.ShowGrants:
		ret = &ShowGrantsExecutor{
			resultSetStmtExecutor: &resultSetStmtExecutor{
				base,
			},
			sg: st,
		}
	case *tree.ShowIndex:
		ret = &ShowIndexExecutor{
			resultSetStmtExecutor: &resultSetStmtExecutor{
				base,
			},
			si: st,
		}
	case *tree.ShowCreateView:
		ret = &ShowCreateViewExecutor{
			resultSetStmtExecutor: &resultSetStmtExecutor{
				base,
			},
			scv: st,
		}
	case *tree.ShowTarget:
		ret = &ShowTargetExecutor{
			resultSetStmtExecutor: &resultSetStmtExecutor{
				base,
			},
			st: st,
		}
	case *tree.ExplainFor:
		ret = &ExplainForExecutor{
			resultSetStmtExecutor: &resultSetStmtExecutor{
				base,
			},
			ef: st,
		}
	case *tree.ExplainStmt:
		base.ComputationWrapper = InitNullComputationWrapper(ses, st, proc)
		ret = &ExplainStmtExecutor{
			resultSetStmtExecutor: &resultSetStmtExecutor{
				base,
			},
			es: st,
		}
	case *tree.ShowVariables:
		base.ComputationWrapper = InitNullComputationWrapper(ses, st, proc)
		ret = &ShowVariablesExecutor{
			resultSetStmtExecutor: &resultSetStmtExecutor{
				base,
			},
			sv: st,
		}
	case *tree.ShowErrors:
		base.ComputationWrapper = InitNullComputationWrapper(ses, st, proc)
		ret = &ShowErrorsExecutor{
			resultSetStmtExecutor: &resultSetStmtExecutor{
				base,
			},
			se: st,
		}
	case *tree.ShowWarnings:
		base.ComputationWrapper = InitNullComputationWrapper(ses, st, proc)
		ret = &ShowWarningsExecutor{
			resultSetStmtExecutor: &resultSetStmtExecutor{
				base,
			},
			sw: st,
		}
	case *tree.AnalyzeStmt:
		base.ComputationWrapper = InitNullComputationWrapper(ses, st, proc)
		ret = &AnalyzeStmtExecutor{
			resultSetStmtExecutor: &resultSetStmtExecutor{
				base,
			},
			as: st,
		}
	case *tree.ExplainAnalyze:
		ret = &ExplainAnalyzeExecutor{
			resultSetStmtExecutor: &resultSetStmtExecutor{
				base,
			},
			ea: st,
		}
	case *InternalCmdFieldList:
		base.ComputationWrapper = InitNullComputationWrapper(ses, st, proc)
		ret = &InternalCmdFieldListExecutor{
			resultSetStmtExecutor: &resultSetStmtExecutor{
				base,
			},
			icfl: st,
		}
	//PART 2: the statement with the status only
	case *tree.BeginTransaction:
		base.ComputationWrapper = InitNullComputationWrapper(ses, st, proc)
		ret = &BeginTxnExecutor{
			statusStmtExecutor: &statusStmtExecutor{
				base,
			},
			bt: st,
		}
	case *tree.CommitTransaction:
		base.ComputationWrapper = InitNullComputationWrapper(ses, st, proc)
		ret = &CommitTxnExecutor{
			statusStmtExecutor: &statusStmtExecutor{
				base,
			},
			ct: st,
		}
	case *tree.RollbackTransaction:
		base.ComputationWrapper = InitNullComputationWrapper(ses, st, proc)
		ret = &RollbackTxnExecutor{
			statusStmtExecutor: &statusStmtExecutor{
				base,
			},
			rt: st,
		}
	case *tree.SetRole:
		base.ComputationWrapper = InitNullComputationWrapper(ses, st, proc)
		ret = &SetRoleExecutor{
			statusStmtExecutor: &statusStmtExecutor{
				base,
			},
			sr: st,
		}
	case *tree.Use:
		base.ComputationWrapper = InitNullComputationWrapper(ses, st, proc)
		ret = &UseExecutor{
			statusStmtExecutor: &statusStmtExecutor{
				base,
			},
			u: st,
		}
	case *tree.MoDump:
		//TODO:
		err = moerr.NewInternalError(proc.Ctx, "needs to add modump")
	case *tree.DropDatabase:
		ret = &DropDatabaseExecutor{
			statusStmtExecutor: &statusStmtExecutor{
				base,
			},
			dd: st,
		}
	case *tree.PrepareStmt:
		base.ComputationWrapper = InitNullComputationWrapper(ses, st, proc)
		ret = &PrepareStmtExecutor{
			statusStmtExecutor: &statusStmtExecutor{
				base,
			},
			ps: st,
		}
	case *tree.PrepareString:
		base.ComputationWrapper = InitNullComputationWrapper(ses, st, proc)
		ret = &PrepareStringExecutor{
			statusStmtExecutor: &statusStmtExecutor{
				base,
			},
			ps: st,
		}
	case *tree.Deallocate:
		base.ComputationWrapper = InitNullComputationWrapper(ses, st, proc)
		ret = &DeallocateExecutor{
			statusStmtExecutor: &statusStmtExecutor{
				base,
			},
			d: st,
		}
	case *tree.SetVar:
		base.ComputationWrapper = InitNullComputationWrapper(ses, st, proc)
		ret = &SetVarExecutor{
			statusStmtExecutor: &statusStmtExecutor{
				base,
			},
			sv: st,
		}
	case *tree.Delete:
		ret = &DeleteExecutor{
			statusStmtExecutor: &statusStmtExecutor{
				base,
			},
			d: st,
		}
	case *tree.Update:
		ret = &UpdateExecutor{
			statusStmtExecutor: &statusStmtExecutor{
				base,
			},
			u: st,
		}
	case *tree.CreatePublication:
		base.ComputationWrapper = InitNullComputationWrapper(ses, st, proc)
		ret = &CreatePublicationExecutor{
			statusStmtExecutor: &statusStmtExecutor{
				base,
			},
			cp: st,
		}
	case *tree.AlterPublication:
		base.ComputationWrapper = InitNullComputationWrapper(ses, st, proc)
		ret = &AlterPublicationExecutor{
			statusStmtExecutor: &statusStmtExecutor{
				base,
			},
			ap: st,
		}
	case *tree.DropPublication:
		base.ComputationWrapper = InitNullComputationWrapper(ses, st, proc)
		ret = &DropPublicationExecutor{
			statusStmtExecutor: &statusStmtExecutor{
				base,
			},
			dp: st,
		}
	case *tree.CreateAccount:
		base.ComputationWrapper = InitNullComputationWrapper(ses, st, proc)
		ret = &CreateAccountExecutor{
			statusStmtExecutor: &statusStmtExecutor{
				base,
			},
			ca: st,
		}
	case *tree.DropAccount:
		base.ComputationWrapper = InitNullComputationWrapper(ses, st, proc)
		ret = &DropAccountExecutor{
			statusStmtExecutor: &statusStmtExecutor{
				base,
			},
			da: st,
		}
	case *tree.AlterAccount:
		ret = &AlterAccountExecutor{
			statusStmtExecutor: &statusStmtExecutor{
				base,
			},
			aa: st,
		}
	case *tree.CreateUser:
		base.ComputationWrapper = InitNullComputationWrapper(ses, st, proc)
		ret = &CreateUserExecutor{
			statusStmtExecutor: &statusStmtExecutor{
				base,
			},
			cu: st,
		}
	case *tree.DropUser:
		base.ComputationWrapper = InitNullComputationWrapper(ses, st, proc)
		ret = &DropUserExecutor{
			statusStmtExecutor: &statusStmtExecutor{
				base,
			},
			du: st,
		}
	case *tree.AlterUser:
		ret = &AlterUserExecutor{
			statusStmtExecutor: &statusStmtExecutor{
				base,
			},
			au: st,
		}
	case *tree.CreateRole:
		base.ComputationWrapper = InitNullComputationWrapper(ses, st, proc)
		ret = &CreateRoleExecutor{
			statusStmtExecutor: &statusStmtExecutor{
				base,
			},
			cr: st,
		}
	case *tree.DropRole:
		base.ComputationWrapper = InitNullComputationWrapper(ses, st, proc)
		ret = &DropRoleExecutor{
			statusStmtExecutor: &statusStmtExecutor{
				base,
			},
			dr: st,
		}
	case *tree.Grant:
		base.ComputationWrapper = InitNullComputationWrapper(ses, st, proc)
		ret = &GrantExecutor{
			statusStmtExecutor: &statusStmtExecutor{
				base,
			},
			g: st,
		}
	case *tree.Revoke:
		base.ComputationWrapper = InitNullComputationWrapper(ses, st, proc)
		ret = &RevokeExecutor{
			statusStmtExecutor: &statusStmtExecutor{
				base,
			},
			r: st,
		}
	case *tree.CreateTable:
		ret = &CreateTableExecutor{
			statusStmtExecutor: &statusStmtExecutor{
				base,
			},
			ct: st,
		}
	case *tree.DropTable:
		ret = &DropTableExecutor{
			statusStmtExecutor: &statusStmtExecutor{
				base,
			},
			dt: st,
		}
	case *tree.CreateDatabase:
		ret = &CreateDatabaseExecutor{
			statusStmtExecutor: &statusStmtExecutor{
				base,
			},
			cd: st,
		}
	case *tree.CreateIndex:
		ret = &CreateIndexExecutor{
			statusStmtExecutor: &statusStmtExecutor{
				base,
			},
			ci: st,
		}
	case *tree.DropIndex:
		ret = &DropIndexExecutor{
			statusStmtExecutor: &statusStmtExecutor{
				base,
			},
			di: st,
		}
	case *tree.CreateSequence:
		ret = &CreateSequenceExecutor{
			statusStmtExecutor: &statusStmtExecutor{
				base,
			},
			cs: st,
		}
	case *tree.DropSequence:
		ret = &DropSequenceExecutor{
			statusStmtExecutor: &statusStmtExecutor{
				base,
			},
			ds: st,
		}
	case *tree.CreateView:
		ret = &CreateViewExecutor{
			statusStmtExecutor: &statusStmtExecutor{
				base,
			},
			cv: st,
		}
	case *tree.AlterView:
		ret = &AlterViewExecutor{
			statusStmtExecutor: &statusStmtExecutor{
				base,
			},
			av: st,
		}
	case *tree.AlterTable:
		ret = &AlterTableExecutor{
			statusStmtExecutor: &statusStmtExecutor{
				base,
			},
			at: st,
		}
	case *tree.DropView:
		ret = &DropViewExecutor{
			statusStmtExecutor: &statusStmtExecutor{
				base,
			},
			dv: st,
		}
	case *tree.Insert:
		ret = &InsertExecutor{
			statusStmtExecutor: &statusStmtExecutor{
				base,
			},
			i: st,
		}
	case *tree.Load:
		ret = &LoadExecutor{
			statusStmtExecutor: &statusStmtExecutor{
				base,
			},
			l: st,
		}
	case *tree.SetDefaultRole:
		ret = &SetDefaultRoleExecutor{
			statusStmtExecutor: &statusStmtExecutor{
				base,
			},
			sdr: st,
		}
	case *tree.SetPassword:
		ret = &SetPasswordExecutor{
			statusStmtExecutor: &statusStmtExecutor{
				base,
			},
			sp: st,
		}
	case *tree.TruncateTable:
		ret = &TruncateTableExecutor{
			statusStmtExecutor: &statusStmtExecutor{
				base,
			},
			tt: st,
		}
	//PART 3: hybrid
	case *tree.Execute:
		ret = &ExecuteExecutor{
			baseStmtExecutor: base,
			e:                st,
		}
	default:
		return nil, moerr.NewInternalError(proc.Ctx, "no such statement %s", stmt.String())
	}
	return ret, err
}

var GetStmtExecList = func(db, sql, user string, eng engine.Engine, proc *process.Process, ses *Session) ([]StmtExecutor, error) {
	var stmtExecList []StmtExecutor = nil
	var stmtExec StmtExecutor
	var stmts []tree.Statement = nil
	var cmdFieldStmt *InternalCmdFieldList
	var err error

	appendStmtExec := func(se StmtExecutor) {
		stmtExecList = append(stmtExecList, se)
	}

	if isCmdFieldListSql(sql) {
		cmdFieldStmt, err = parseCmdFieldList(proc.Ctx, sql)
		if err != nil {
			return nil, err
		}
		stmts = append(stmts, cmdFieldStmt)
	} else {
		v, err := ses.GetGlobalVar("lower_case_table_names")
		if err != nil {
			return nil, err
		}
		stmts, err = parsers.Parse(proc.Ctx, dialect.MYSQL, sql, v.(int64))
		if err != nil {
			return nil, err
		}
	}

	for _, stmt := range stmts {
		cw := InitTxnComputationWrapper(ses, stmt, proc)
		base := &baseStmtExecutor{}
		base.ComputationWrapper = cw
		stmtExec, err = getStmtExecutor(ses, proc, base, stmt)
		if err != nil {
			return nil, err
		}
		appendStmtExec(stmtExec)
	}
	return stmtExecList, nil
}

func incStatementCounter(tenant string, stmt tree.Statement) {
	metric.StatementCounter(tenant, getStatementType(stmt).GetQueryType()).Inc()
}

func incTransactionCounter(tenant string) {
	metric.TransactionCounter(tenant).Inc()
}

func incTransactionErrorsCounter(tenant string, t metric.SQLType) {
	if t == metric.SQLTypeRollback {
		return
	}
	metric.TransactionErrorsCounter(tenant, t).Inc()
}

func incStatementErrorsCounter(tenant string, stmt tree.Statement) {
	metric.StatementErrorsCounter(tenant, getStatementType(stmt).GetQueryType()).Inc()
}

// authenticateUserCanExecuteStatement checks the user can execute the statement
func authenticateUserCanExecuteStatement(requestCtx context.Context, ses *Session, stmt tree.Statement) error {
	requestCtx, span := trace.Debug(requestCtx, "authenticateUserCanExecuteStatement")
	defer span.End()
	if ses.pu.SV.SkipCheckPrivilege {
		return nil
	}

	if ses.skipAuthForSpecialUser() {
		return nil
	}
	var havePrivilege bool
	var err error
	if ses.GetTenantInfo() != nil {
		ses.SetPrivilege(determinePrivilegeSetOfStatement(stmt))
		havePrivilege, err = authenticateUserCanExecuteStatementWithObjectTypeAccountAndDatabase(requestCtx, ses, stmt)
		if err != nil {
			return err
		}

		if !havePrivilege {
			err = moerr.NewInternalError(requestCtx, "do not have privilege to execute the statement")
			return err
		}

		havePrivilege, err = authenticateUserCanExecuteStatementWithObjectTypeNone(requestCtx, ses, stmt)
		if err != nil {
			return err
		}

		if !havePrivilege {
			err = moerr.NewInternalError(requestCtx, "do not have privilege to execute the statement")
			return err
		}
	}
	return err
}

// authenticateCanExecuteStatementAndPlan checks the user can execute the statement and its plan
func authenticateCanExecuteStatementAndPlan(requestCtx context.Context, ses *Session, stmt tree.Statement, p *plan.Plan) error {
	if ses.pu.SV.SkipCheckPrivilege {
		return nil
	}

	if ses.skipAuthForSpecialUser() {
		return nil
	}
	yes, err := authenticateUserCanExecuteStatementWithObjectTypeDatabaseAndTable(requestCtx, ses, stmt, p)
	if err != nil {
		return err
	}
	if !yes {
		return moerr.NewInternalError(requestCtx, "do not have privilege to execute the statement")
	}
	return nil
}

// authenticatePrivilegeOfPrepareAndExecute checks the user can execute the Prepare or Execute statement
func authenticateUserCanExecutePrepareOrExecute(requestCtx context.Context, ses *Session, stmt tree.Statement, p *plan.Plan) error {
	if ses.pu.SV.SkipCheckPrivilege {
		return nil
	}
	err := authenticateUserCanExecuteStatement(requestCtx, ses, stmt)
	if err != nil {
		return err
	}
	err = authenticateCanExecuteStatementAndPlan(requestCtx, ses, stmt, p)
	if err != nil {
		return err
	}
	return err
}

// canExecuteStatementInUncommittedTxn checks the user can execute the statement in an uncommitted transaction
func (mce *MysqlCmdExecutor) canExecuteStatementInUncommittedTransaction(requestCtx context.Context, stmt tree.Statement) error {
	can, err := statementCanBeExecutedInUncommittedTransaction(mce.GetSession(), stmt)
	if err != nil {
		return err
	}
	if !can {
		//is ddl statement
		if IsCreateDropDatabase(stmt) {
			return moerr.NewInternalError(requestCtx, createDropDatabaseErrorInfo())
		} else if IsDDL(stmt) {
			return moerr.NewInternalError(requestCtx, onlyCreateStatementErrorInfo())
		} else if IsAdministrativeStatement(stmt) {
			return moerr.NewInternalError(requestCtx, administrativeCommandIsUnsupportedInTxnErrorInfo())
		} else if IsParameterModificationStatement(stmt) {
			return moerr.NewInternalError(requestCtx, parameterModificationInTxnErrorInfo())
		} else {
			return moerr.NewInternalError(requestCtx, unclassifiedStatementInUncommittedTxnErrorInfo())
		}
	}
	return nil
}

func (mce *MysqlCmdExecutor) processLoadLocal(ctx context.Context, param *tree.ExternParam, writer *io.PipeWriter) (err error) {
	ses := mce.GetSession()
	proto := ses.GetMysqlProtocol()
	defer func() {
		err2 := writer.Close()
		if err == nil {
			err = err2
		}
	}()
	err = plan2.InitInfileParam(param)
	if err != nil {
		return
	}
	err = proto.sendLocalInfileRequest(param.Filepath)
	if err != nil {
		return
	}
	start := time.Now()
	var msg interface{}
	msg, err = proto.GetTcpConnection().Read(goetty.ReadOptions{})
	if err != nil {
		if moerr.IsMoErrCode(err, moerr.ErrInvalidInput) {
			err = moerr.NewInvalidInput(ctx, "cannot read '%s' from client,please check the file path, user privilege and if client start with --local-infile", param.Filepath)
		}
		proto.SetSequenceID(proto.GetSequenceId() + 1)
		return
	}

	packet, ok := msg.(*Packet)
	if !ok {
		proto.SetSequenceID(proto.GetSequenceId() + 1)
		err = moerr.NewInvalidInput(ctx, "invalid packet")
		return
	}

	proto.SetSequenceID(uint8(packet.SequenceID + 1))
	seq := uint8(packet.SequenceID + 1)
	length := packet.Length
	if length == 0 {
		return
	}

	skipWrite := false
	// If inner error occurs(unexpected or expected(ctrl-c)), proc.LoadLocalReader will be closed.
	// Then write will return error, but we need to read the rest of the data and not write it to pipe.
	// So we need a flag[skipWrite] to tell us whether we need to write the data to pipe.
	// https://github.com/matrixorigin/matrixone/issues/6665#issuecomment-1422236478

	_, err = writer.Write(packet.Payload)
	if err != nil {
		skipWrite = true // next, we just need read the rest of the data,no need to write it to pipe.
		logErrorf(ses.GetDebugString(), "load local '%s', write error: %v", param.Filepath, err)
	}
	epoch, printEvery, minReadTime, maxReadTime, minWriteTime, maxWriteTime := uint64(0), uint64(1024), 24*time.Hour, time.Nanosecond, 24*time.Hour, time.Nanosecond
	for {
		readStart := time.Now()
		msg, err = proto.GetTcpConnection().Read(goetty.ReadOptions{})
		if err != nil {
			if moerr.IsMoErrCode(err, moerr.ErrInvalidInput) {
				seq += 1
				proto.SetSequenceID(seq)
				err = nil
			}
			break
		}
		readTime := time.Since(readStart)
		if readTime > maxReadTime {
			maxReadTime = readTime
		}
		if readTime < minReadTime {
			minReadTime = readTime
		}
		packet, ok = msg.(*Packet)
		if !ok {
			err = moerr.NewInvalidInput(ctx, "invalid packet")
			seq += 1
			proto.SetSequenceID(seq)
			break
		}
		seq = uint8(packet.SequenceID + 1)
		proto.SetSequenceID(seq)

		writeStart := time.Now()
		if !skipWrite {
			_, err = writer.Write(packet.Payload)
			if err != nil {
				logErrorf(ses.GetDebugString(), "load local '%s', epoch: %d, write error: %v", param.Filepath, epoch, err)
				skipWrite = true
			}
			writeTime := time.Since(writeStart)
			if writeTime > maxWriteTime {
				maxWriteTime = writeTime
			}
			if writeTime < minWriteTime {
				minWriteTime = writeTime
			}
		}
		if epoch%printEvery == 0 {
			logInfof(ses.GetDebugString(), "load local '%s', epoch: %d, skipWrite: %v, minReadTime: %s, maxReadTime: %s, minWriteTime: %s, maxWriteTime: %s,", param.Filepath, epoch, skipWrite, minReadTime.String(), maxReadTime.String(), minWriteTime.String(), maxWriteTime.String())
			minReadTime, maxReadTime, minWriteTime, maxWriteTime = 24*time.Hour, time.Nanosecond, 24*time.Hour, time.Nanosecond
		}
		epoch += 1
	}
	logInfof(ses.GetDebugString(), "load local '%s', read&write all data from client cost: %s", param.Filepath, time.Since(start))
	return
}

// executeStmt runs the single statement
func (mce *MysqlCmdExecutor) executeStmt(requestCtx context.Context,
	ses *Session,
	stmt tree.Statement,
	proc *process.Process,
	cw ComputationWrapper,
	i int,
	cws []ComputationWrapper,
	proto MysqlProtocol,
	pu *config.ParameterUnit,
	tenant string,
) (retErr error) {
	var err error
	var cmpBegin time.Time
	var ret interface{}
	var runner ComputationRunner
	var selfHandle bool
	var txnErr error
	var rspLen uint64
	var prepareStmt *PrepareStmt
	var err2 error
	var columns []interface{}
	var mrs *MysqlResultSet
	var loadLocalErrGroup *errgroup.Group
	var loadLocalWriter *io.PipeWriter

	//execution succeeds during the transaction. commit the transaction
	commitTxnFunc := func() error {
		//load data handle txn failure internally
		incStatementCounter(tenant, stmt)
		txnErr = ses.TxnCommitSingleStatement(stmt)
		if txnErr != nil {
			logStatementStatus(requestCtx, ses, stmt, fail, txnErr)
			return txnErr
		}
		//response the client
		respClient := func() error {
			switch stmt.(type) {
			case *tree.Select:
				if len(proc.SessionInfo.SeqAddValues) != 0 {
					ses.AddSeqValues(proc)
				}
				ses.SetSeqLastValue(proc)
			case *tree.CreateTable, *tree.DropTable, *tree.CreateDatabase, *tree.DropDatabase,
				*tree.CreateIndex, *tree.DropIndex, *tree.Insert, *tree.Update,
				*tree.CreateView, *tree.DropView, *tree.AlterView, *tree.AlterTable, *tree.Load, *tree.MoDump,
				*tree.CreateSequence, *tree.DropSequence,
				*tree.CreateAccount, *tree.DropAccount, *tree.AlterAccount, *tree.AlterDataBaseConfig, *tree.CreatePublication, *tree.AlterPublication, *tree.DropPublication,
				*tree.CreateFunction, *tree.DropFunction,
				*tree.CreateProcedure, *tree.DropProcedure,
				*tree.CreateUser, *tree.DropUser, *tree.AlterUser,
				*tree.CreateRole, *tree.DropRole, *tree.Revoke, *tree.Grant,
				*tree.SetDefaultRole, *tree.SetRole, *tree.SetPassword, *tree.Delete, *tree.TruncateTable, *tree.Use,
				*tree.BeginTransaction, *tree.CommitTransaction, *tree.RollbackTransaction:
				resp := mce.setResponse(i, len(cws), rspLen)
				if _, ok := stmt.(*tree.Insert); ok {
					resp.lastInsertId = proc.GetLastInsertID()
					if proc.GetLastInsertID() != 0 {
						ses.SetLastInsertID(proc.GetLastInsertID())
					}
				}
				if len(proc.SessionInfo.SeqDeleteKeys) != 0 {
					ses.DeleteSeqValues(proc)
				}

				if st, ok := cw.GetAst().(*tree.CreateTable); ok {
					_ = doGrantPrivilegeImplicitly(requestCtx, ses, st)
				}

				if st, ok := cw.GetAst().(*tree.CreateDatabase); ok {
					_ = insertRecordToMoMysqlCompatibilityMode(requestCtx, ses, stmt)
					_ = doGrantPrivilegeImplicitly(requestCtx, ses, st)
				}

				if _, ok := cw.GetAst().(*tree.DropDatabase); ok {
					_ = deleteRecordToMoMysqlCompatbilityMode(requestCtx, ses, stmt)
				}

				if err2 = mce.GetSession().GetMysqlProtocol().SendResponse(requestCtx, resp); err2 != nil {
					retErr = moerr.NewInternalError(requestCtx, "routine send response failed. error:%v ", err2)
					logStatementStatus(requestCtx, ses, stmt, fail, retErr)
					return retErr
				}

			case *tree.PrepareStmt, *tree.PrepareString:
				if ses.GetCmd() == COM_STMT_PREPARE {
					if err2 = mce.GetSession().GetMysqlProtocol().SendPrepareResponse(requestCtx, prepareStmt); err2 != nil {
						retErr = moerr.NewInternalError(requestCtx, "routine send response failed. error:%v ", err2)
						logStatementStatus(requestCtx, ses, stmt, fail, retErr)
						return retErr
					}
				} else {
					resp := mce.setResponse(i, len(cws), rspLen)
					if err2 = mce.GetSession().GetMysqlProtocol().SendResponse(requestCtx, resp); err2 != nil {
						retErr = moerr.NewInternalError(requestCtx, "routine send response failed. error:%v ", err2)
						logStatementStatus(requestCtx, ses, stmt, fail, retErr)
						return retErr
					}
				}

			case *tree.SetVar:
				resp := mce.setResponse(i, len(cws), rspLen)
				if err = proto.SendResponse(requestCtx, resp); err != nil {
					return moerr.NewInternalError(requestCtx, "routine send response failed. error:%v ", err)
				}

			case *tree.Deallocate:
				//we will not send response in COM_STMT_CLOSE command
				if ses.GetCmd() != COM_STMT_CLOSE {
					resp := mce.setResponse(i, len(cws), rspLen)
					if err2 = mce.GetSession().GetMysqlProtocol().SendResponse(requestCtx, resp); err2 != nil {
						retErr = moerr.NewInternalError(requestCtx, "routine send response failed. error:%v ", err2)
						logStatementStatus(requestCtx, ses, stmt, fail, retErr)
						return retErr
					}
				}

			case *tree.Reset:
				resp := mce.setResponse(i, len(cws), rspLen)
				if err2 = mce.GetSession().GetMysqlProtocol().SendResponse(requestCtx, resp); err2 != nil {
					retErr = moerr.NewInternalError(requestCtx, "routine send response failed. error:%v ", err2)
					logStatementStatus(requestCtx, ses, stmt, fail, retErr)
					return retErr
				}
			}
			logStatementStatus(requestCtx, ses, stmt, success, nil)
			return retErr
		}
		retErr = respClient()
		if retErr != nil {
			return retErr
		}
		return retErr
	}

	//get errors during the transaction. rollback the transaction
	rollbackTxnFunc := func() error {
		incStatementCounter(tenant, stmt)
		incStatementErrorsCounter(tenant, stmt)
		/*
			Cases    | set Autocommit = 1/0 | BEGIN statement |
			---------------------------------------------------
			Case1      1                       Yes
			Case2      1                       No
			Case3      0                       Yes
			Case4      0                       No
			---------------------------------------------------
			update error message in Case1,Case3,Case4.
		*/
		if ses.InMultiStmtTransactionMode() && ses.InActiveTransaction() {
			ses.cleanCache()
			ses.SetOptionBits(OPTION_ATTACH_ABORT_TRANSACTION_ERROR)
		}
		logError(ses.GetDebugString(), err.Error())
		txnErr = ses.TxnRollbackSingleStatement(stmt)
		if txnErr != nil {
			logStatementStatus(requestCtx, ses, stmt, fail, txnErr)
			return txnErr
		}
		logStatementStatus(requestCtx, ses, stmt, fail, err)
		return err
	}

	//finish the transaction
	finishTxnFunc := func() error {
		if err == nil {
			retErr = commitTxnFunc()
			if retErr != nil {
				return retErr
			}
			return retErr
		}

		retErr = rollbackTxnFunc()
		if retErr != nil {
			return retErr
		}
		return retErr
	}

	defer func() {
		retErr = finishTxnFunc()
	}()

	//check transaction states
	switch stmt.(type) {
	case *tree.BeginTransaction:
		err = ses.TxnBegin()
		if err != nil {
			return err
		}
		RecordStatementTxnID(requestCtx, ses)
	case *tree.CommitTransaction:
		err = ses.TxnCommit()
		if err != nil {
			return err
		}
	case *tree.RollbackTransaction:
		err = ses.TxnRollback()
		if err != nil {
			return err
		}
	}

	switch st := stmt.(type) {
	case *tree.Select:
		if st.Ep != nil {
			ses.SetExportParam(st.Ep)
		}
	}

	selfHandle = false

	switch st := stmt.(type) {
	case *tree.BeginTransaction, *tree.CommitTransaction, *tree.RollbackTransaction:
		selfHandle = true
	case *tree.SetRole:
		selfHandle = true
		ses.InvalidatePrivilegeCache()
		//switch role
		err = mce.handleSwitchRole(requestCtx, st)
		if err != nil {
			return err
		}
	case *tree.Use:
		selfHandle = true
		var v interface{}
		v, err = ses.GetGlobalVar("lower_case_table_names")
		if err != nil {
			return err
		}
		st.Name.SetConfig(v.(int64))
		//use database
		err = mce.handleChangeDB(requestCtx, st.Name.Compare())
		if err != nil {
			return err
		}
		err = changeVersion(requestCtx, ses, st.Name.Compare())
		if err != nil {
			return err
		}
	case *tree.MoDump:
		selfHandle = true
		//dump
		err = mce.handleDump(requestCtx, st)
		if err != nil {
			return err
		}
	case *tree.CreateDatabase:
		err = inputNameIsInvalid(proc.Ctx, string(st.Name))
		if err != nil {
			return err
		}
		if st.SubscriptionOption != nil && ses.GetTenantInfo() != nil && !ses.GetTenantInfo().IsAdminRole() {
			return moerr.NewInternalError(proc.Ctx, "only admin can create subscription")
		}
	case *tree.DropDatabase:
		err = inputNameIsInvalid(proc.Ctx, string(st.Name))
		if err != nil {
			return err
		}
		ses.InvalidatePrivilegeCache()
		// if the droped database is the same as the one in use, database must be reseted to empty.
		if string(st.Name) == ses.GetDatabaseName() {
			ses.SetDatabaseName("")
		}
	case *tree.PrepareStmt:
		selfHandle = true
		prepareStmt, err = mce.handlePrepareStmt(requestCtx, st)
		if err != nil {
			return err
		}
		err = authenticateUserCanExecutePrepareOrExecute(requestCtx, ses, prepareStmt.PrepareStmt, prepareStmt.PreparePlan.GetDcl().GetPrepare().GetPlan())
		if err != nil {
			mce.GetSession().RemovePrepareStmt(prepareStmt.Name)
			return err
		}
	case *tree.PrepareString:
		selfHandle = true
		prepareStmt, err = mce.handlePrepareString(requestCtx, st)
		if err != nil {
			return err
		}
		err = authenticateUserCanExecutePrepareOrExecute(requestCtx, ses, prepareStmt.PrepareStmt, prepareStmt.PreparePlan.GetDcl().GetPrepare().GetPlan())
		if err != nil {
			mce.GetSession().RemovePrepareStmt(prepareStmt.Name)
			return err
		}
	case *tree.Deallocate:
		selfHandle = true
		err = mce.handleDeallocate(requestCtx, st)
		if err != nil {
			return err
		}
	case *tree.Reset:
		selfHandle = true
		err = mce.handleReset(requestCtx, st)
		if err != nil {
			return err
		}
	case *tree.SetVar:
		selfHandle = true
		err = mce.handleSetVar(requestCtx, st)
		if err != nil {
			return err
		}
	case *tree.ShowVariables:
		selfHandle = true
		err = mce.handleShowVariables(st, proc, i, len(cws))
		if err != nil {
			return err
		}
	case *tree.ShowErrors, *tree.ShowWarnings:
		selfHandle = true
		err = mce.handleShowErrors(i, len(cws))
		if err != nil {
			return err
		}
	case *tree.AnalyzeStmt:
		selfHandle = true
		if err = mce.handleAnalyzeStmt(requestCtx, st); err != nil {
			return err
		}
	case *tree.ExplainStmt:
		selfHandle = true
		if err = mce.handleExplainStmt(requestCtx, st); err != nil {
			return err
		}
	case *tree.ExplainAnalyze:
		ses.SetData(nil)
	case *tree.ShowTableStatus:
		ses.SetShowStmtType(ShowTableStatus)
		ses.SetData(nil)
	case *InternalCmdFieldList:
		selfHandle = true
		if err = mce.handleCmdFieldList(requestCtx, st); err != nil {
			return err
		}
	case *tree.CreatePublication:
		selfHandle = true
		if err = mce.handleCreatePublication(requestCtx, st); err != nil {
			return err
		}
	case *tree.AlterPublication:
		selfHandle = true
		if err = mce.handleAlterPublication(requestCtx, st); err != nil {
			return err
		}
	case *tree.DropPublication:
		selfHandle = true
		if err = mce.handleDropPublication(requestCtx, st); err != nil {
			return err
		}
	case *tree.ShowCreatePublications:
		selfHandle = true
		if err = mce.handleShowCreatePublications(requestCtx, st, i, len(cws)); err != nil {
			return err
		}
	case *tree.ShowSubscriptions:
		selfHandle = true
		if err = mce.handleShowSubscriptions(requestCtx, st, i, len(cws)); err != nil {
			return err
		}
	case *tree.CreateAccount:
		selfHandle = true
		ses.InvalidatePrivilegeCache()
		if err = mce.handleCreateAccount(requestCtx, st); err != nil {
			return err
		}
	case *tree.DropAccount:
		selfHandle = true
		ses.InvalidatePrivilegeCache()
		if err = mce.handleDropAccount(requestCtx, st); err != nil {
			return err
		}
	case *tree.AlterAccount:
		ses.InvalidatePrivilegeCache()
		selfHandle = true
		if err = mce.handleAlterAccount(requestCtx, st); err != nil {
			return err
		}
	case *tree.AlterDataBaseConfig:
		ses.InvalidatePrivilegeCache()
		selfHandle = true
		if st.IsAccountLevel {
			if err = mce.handleAlterAccountConfig(requestCtx, ses, st); err != nil {
				return err
			}
		} else {
			if err = mce.handleAlterDataBaseConfig(requestCtx, ses, st); err != nil {
				return err
			}
		}
	case *tree.CreateUser:
		selfHandle = true
		ses.InvalidatePrivilegeCache()
		if err = mce.handleCreateUser(requestCtx, st); err != nil {
			return err
		}
	case *tree.DropUser:
		selfHandle = true
		ses.InvalidatePrivilegeCache()
		if err = mce.handleDropUser(requestCtx, st); err != nil {
			return err
		}
	case *tree.AlterUser: //TODO
		selfHandle = true
		ses.InvalidatePrivilegeCache()
		if err = mce.handleAlterUser(requestCtx, st); err != nil {
			return err
		}
	case *tree.CreateRole:
		selfHandle = true
		ses.InvalidatePrivilegeCache()
		if err = mce.handleCreateRole(requestCtx, st); err != nil {
			return err
		}
	case *tree.DropRole:
		selfHandle = true
		ses.InvalidatePrivilegeCache()
		if err = mce.handleDropRole(requestCtx, st); err != nil {
			return err
		}
	case *tree.CreateFunction:
		selfHandle = true
		if err = mce.handleCreateFunction(requestCtx, st); err != nil {
			return err
		}
	case *tree.DropFunction:
		selfHandle = true
		if err = mce.handleDropFunction(requestCtx, st); err != nil {
			return err
		}
	case *tree.CreateProcedure:
		selfHandle = true
		if err = mce.handleCreateProcedure(requestCtx, st); err != nil {
			return err
		}
	case *tree.DropProcedure:
		selfHandle = true
		if err = mce.handleDropProcedure(requestCtx, st); err != nil {
			return err
		}
	case *tree.CallStmt:
		selfHandle = true
		if err = mce.handleCallProcedure(requestCtx, st, proc, i, len(cws)); err != nil {
			return err
		}
	case *tree.Grant:
		selfHandle = true
		ses.InvalidatePrivilegeCache()
		switch st.Typ {
		case tree.GrantTypeRole:
			if err = mce.handleGrantRole(requestCtx, &st.GrantRole); err != nil {
				return err
			}
		case tree.GrantTypePrivilege:
			if err = mce.handleGrantPrivilege(requestCtx, &st.GrantPrivilege); err != nil {
				return err
			}
		}
	case *tree.Revoke:
		selfHandle = true
		ses.InvalidatePrivilegeCache()
		switch st.Typ {
		case tree.RevokeTypeRole:
			if err = mce.handleRevokeRole(requestCtx, &st.RevokeRole); err != nil {
				return err
			}
		case tree.RevokeTypePrivilege:
			if err = mce.handleRevokePrivilege(requestCtx, &st.RevokePrivilege); err != nil {
				return err
			}
		}
	case *tree.Kill:
		selfHandle = true
		ses.InvalidatePrivilegeCache()
		if err = mce.handleKill(requestCtx, st); err != nil {
			return err
		}
	case *tree.ShowAccounts:
		selfHandle = true
		if err = mce.handleShowAccounts(requestCtx, st, i, len(cws)); err != nil {
			return err
		}
	case *tree.Load:
		if st.Local {
			proc.LoadLocalReader, loadLocalWriter = io.Pipe()
		}
	case *tree.ShowBackendServers:
		selfHandle = true
		if err = mce.handleShowBackendServers(requestCtx, i, len(cws)); err != nil {
			return err
		}
	}

	if selfHandle {
		return err
	}
	if err = cw.SetDatabaseName(ses.GetDatabaseName()); err != nil {
		return err
	}

	cmpBegin = time.Now()

	if ret, err = cw.Compile(requestCtx, ses, ses.GetOutputCallback()); err != nil {
		return err
	}
	stmt = cw.GetAst()
	// reset some special stmt for execute statement
	switch st := stmt.(type) {
	case *tree.SetVar:
		err = mce.handleSetVar(requestCtx, st)
		if err != nil {
			return err
		} else {
			return err
		}
	case *tree.ShowVariables:
		err = mce.handleShowVariables(st, proc, i, len(cws))
		if err != nil {
			return err
		} else {
			return err
		}
	case *tree.ShowErrors, *tree.ShowWarnings:
		err = mce.handleShowErrors(i, len(cws))
		if err != nil {
			return err
		} else {
			return err
		}
	}

	runner = ret.(ComputationRunner)

	// only log if build time is longer than 1s
	if time.Since(cmpBegin) > time.Second {
		logInfof(ses.GetDebugString(), "time of Exec.Build : %s", time.Since(cmpBegin).String())
	}

	mrs = ses.GetMysqlResultSet()
	// cw.Compile might rewrite sql, here we fetch the latest version
	switch statement := cw.GetAst().(type) {
	//produce result set
	case *tree.Select,
		*tree.ShowCreateTable, *tree.ShowCreateDatabase, *tree.ShowTables, *tree.ShowSequences, *tree.ShowDatabases, *tree.ShowColumns,
		*tree.ShowProcessList, *tree.ShowStatus, *tree.ShowTableStatus, *tree.ShowGrants, *tree.ShowRolesStmt,
		*tree.ShowIndex, *tree.ShowCreateView, *tree.ShowTarget, *tree.ShowCollation, *tree.ValuesStatement,
		*tree.ExplainFor, *tree.ExplainStmt, *tree.ShowTableNumber, *tree.ShowColumnNumber, *tree.ShowTableValues, *tree.ShowLocks, *tree.ShowNodeList, *tree.ShowFunctionOrProcedureStatus, *tree.ShowPublications:
		columns, err = cw.GetColumns()
		if err != nil {
			logErrorf(ses.GetDebugString(), "GetColumns from Computation handler failed. error: %v", err)
			return err
		}
		if c, ok := cw.(*TxnComputationWrapper); ok {
			ses.rs = &plan.ResultColDef{ResultCols: plan2.GetResultColumnsFromPlan(c.plan)}
		}
		/*
			Step 1 : send column count and column definition.
		*/
		//send column count
		colCnt := uint64(len(columns))
		err = proto.SendColumnCountPacket(colCnt)
		if err != nil {
			return err
		}
		//send columns
		//column_count * Protocol::ColumnDefinition packets
		cmd := ses.GetCmd()
		for _, c := range columns {
			mysqlc := c.(Column)
			mrs.AddColumn(mysqlc)
			/*
				mysql COM_QUERY response: send the column definition per column
			*/
			err = proto.SendColumnDefinitionPacket(requestCtx, mysqlc, int(cmd))
			if err != nil {
				return err
			}
		}

		/*
			mysql COM_QUERY response: End after the column has been sent.
			send EOF packet
		*/
		err = proto.SendEOFPacketIf(0, 0)
		if err != nil {
			return err
		}

		runBegin := time.Now()
		/*
			Step 2: Start pipeline
			Producing the data row and sending the data row
		*/
		ep := ses.GetExportParam()
		if ep.Outfile {
			ep.DefaultBufSize = pu.SV.ExportDataDefaultFlushSize
			initExportFileParam(ep, mrs)
			if err = openNewFile(requestCtx, ep, mrs); err != nil {
				return err
			}
		}
		if err = runner.Run(0); err != nil {
			return err
		}

		switch ses.GetShowStmtType() {
		case ShowTableStatus:
			if err = handleShowTableStatus(ses, statement.(*tree.ShowTableStatus), proc); err != nil {
				return err
			}
		}

		if ep.Outfile {
			oq := NewOutputQueue(ses.GetRequestContext(), ses, 0, nil, nil)
			if err = exportAllData(oq); err != nil {
				return err
			}
			if err = ep.Writer.Flush(); err != nil {
				return err
			}
			if err = ep.File.Close(); err != nil {
				return err
			}
		}

		// only log if run time is longer than 1s
		if time.Since(runBegin) > time.Second {
			logInfof(ses.GetDebugString(), "time of Exec.Run : %s", time.Since(runBegin).String())
		}

		/*
			Step 3: Say goodbye
			mysql COM_QUERY response: End after the data row has been sent.
			After all row data has been sent, it sends the EOF or OK packet.
		*/
		err = proto.sendEOFOrOkPacket(0, 0)
		if err != nil {
			return err
		}

		/*
			Step 4: Serialize the execution plan by json
		*/
		if cwft, ok := cw.(*TxnComputationWrapper); ok {
			_ = cwft.RecordExecPlan(requestCtx)
		}
	//just status, no result set
	case *tree.CreateTable, *tree.DropTable, *tree.CreateDatabase, *tree.DropDatabase,
		*tree.CreateIndex, *tree.DropIndex,
		*tree.CreateView, *tree.DropView, *tree.AlterView, *tree.AlterTable,
		*tree.CreateSequence, *tree.DropSequence,
		*tree.Insert, *tree.Update,
		*tree.BeginTransaction, *tree.CommitTransaction, *tree.RollbackTransaction,
		*tree.SetVar,
		*tree.Load,
		*tree.CreateUser, *tree.DropUser, *tree.AlterUser,
		*tree.CreateRole, *tree.DropRole,
		*tree.Revoke, *tree.Grant,
		*tree.SetDefaultRole, *tree.SetRole, *tree.SetPassword,
		*tree.Delete, *tree.TruncateTable, *tree.LockTableStmt, *tree.UnLockTableStmt:
		//change privilege
		switch cw.GetAst().(type) {
		case *tree.DropTable, *tree.DropDatabase, *tree.DropIndex, *tree.DropView, *tree.DropSequence,
			*tree.CreateUser, *tree.DropUser, *tree.AlterUser,
			*tree.CreateRole, *tree.DropRole,
			*tree.Revoke, *tree.Grant,
			*tree.SetDefaultRole, *tree.SetRole:
			ses.InvalidatePrivilegeCache()
		}
		runBegin := time.Now()
		/*
			Step 1: Start
		*/

		if st, ok := cw.GetAst().(*tree.Load); ok {
			if st.Local {
				loadLocalErrGroup = new(errgroup.Group)
				loadLocalErrGroup.Go(func() error {
					return mce.processLoadLocal(proc.Ctx, st.Param, loadLocalWriter)
				})
			}
		}

		if err = runner.Run(0); err != nil {
			if loadLocalErrGroup != nil { // release resources
				err2 = proc.LoadLocalReader.Close()
				if err2 != nil {
					logErrorf(ses.GetDebugString(), "processLoadLocal reader close failed: %s", err2.Error())
				}
				err2 = loadLocalErrGroup.Wait() // executor failed, but processLoadLocal is still running, wait for it
				if err2 != nil {
					logErrorf(ses.GetDebugString(), "processLoadLocal goroutine failed: %s", err2.Error())
				}
			}
			return err
		}

		if loadLocalErrGroup != nil {
			if err = loadLocalErrGroup.Wait(); err != nil { //executor success, but processLoadLocal goroutine failed
				return err
			}
		}

		// only log if run time is longer than 1s
		if time.Since(runBegin) > time.Second {
			logInfof(ses.GetDebugString(), "time of Exec.Run : %s", time.Since(runBegin).String())
		}

		rspLen = cw.GetAffectedRows()
		echoTime := time.Now()

		logInfof(ses.GetDebugString(), "time of SendResponse %s", time.Since(echoTime).String())

		/*
			Step 4: Serialize the execution plan by json
		*/
		if cwft, ok := cw.(*TxnComputationWrapper); ok {
			_ = cwft.RecordExecPlan(requestCtx)
		}
	case *tree.ExplainAnalyze:
		explainColName := "QUERY PLAN"
		columns, err = GetExplainColumns(requestCtx, explainColName)
		if err != nil {
			logErrorf(ses.GetDebugString(), "GetColumns from ExplainColumns handler failed, error: %v", err)
			return err
		}
		/*
			Step 1 : send column count and column definition.
		*/
		//send column count
		colCnt := uint64(len(columns))
		err = proto.SendColumnCountPacket(colCnt)
		if err != nil {
			return err
		}
		//send columns
		//column_count * Protocol::ColumnDefinition packets
		cmd := ses.GetCmd()
		for _, c := range columns {
			mysqlc := c.(Column)
			mrs.AddColumn(mysqlc)
			/*
				mysql COM_QUERY response: send the column definition per column
			*/
			err = proto.SendColumnDefinitionPacket(requestCtx, mysqlc, int(cmd))
			if err != nil {
				return err
			}
		}
		/*
			mysql COM_QUERY response: End after the column has been sent.
			send EOF packet
		*/
		err = proto.SendEOFPacketIf(0, 0)
		if err != nil {
			return err
		}

		runBegin := time.Now()
		/*
			Step 1: Start
		*/
		if err = runner.Run(0); err != nil {
			return err
		}

		// only log if run time is longer than 1s
		if time.Since(runBegin) > time.Second {
			logInfof(ses.GetDebugString(), "time of Exec.Run : %s", time.Since(runBegin).String())
		}

		if cwft, ok := cw.(*TxnComputationWrapper); ok {
			queryPlan := cwft.plan
			// generator query explain
			explainQuery := explain.NewExplainQueryImpl(queryPlan.GetQuery())

			// build explain data buffer
			buffer := explain.NewExplainDataBuffer()
			var option *explain.ExplainOptions
			option, err = getExplainOption(requestCtx, statement.Options)
			if err != nil {
				return err
			}

			err = explainQuery.ExplainPlan(requestCtx, buffer, option)
			if err != nil {
				return err
			}

			err = buildMoExplainQuery(explainColName, buffer, ses, getDataFromPipeline)
			if err != nil {
				return err
			}

			/*
				Step 3: Say goodbye
				mysql COM_QUERY response: End after the data row has been sent.
				After all row data has been sent, it sends the EOF or OK packet.
			*/
			err = proto.sendEOFOrOkPacket(0, 0)
			if err != nil {
				return err
			}
		}
	}
	return retErr
}

// execute query
func (mce *MysqlCmdExecutor) doComQuery(requestCtx context.Context, sql string) (retErr error) {
	beginInstant := time.Now()
	ses := mce.GetSession()
	ses.getSqlType(sql)
	ses.SetShowStmtType(NotShowStatement)
	proto := ses.GetMysqlProtocol()
	ses.SetSql(sql)
	ses.GetExportParam().Outfile = false
	pu := ses.GetParameterUnit()
	proc := process.New(
		requestCtx,
		ses.GetMemPool(),
		ses.GetTxnHandler().GetTxnClient(),
		nil,
		pu.FileService,
		pu.LockService,
		ses.GetAutoIncrCacheManager())
	proc.Id = mce.getNextProcessId()
	proc.Lim.Size = pu.SV.ProcessLimitationSize
	proc.Lim.BatchRows = pu.SV.ProcessLimitationBatchRows
	proc.Lim.MaxMsgSize = pu.SV.MaxMessageSize
	proc.Lim.PartitionRows = pu.SV.ProcessLimitationPartitionRows
	proc.SessionInfo = process.SessionInfo{
		User:          ses.GetUserName(),
		Host:          pu.SV.Host,
		ConnectionID:  uint64(proto.ConnectionID()),
		Database:      ses.GetDatabaseName(),
		Version:       makeServerVersion(pu, serverVersion.Load().(string)),
		TimeZone:      ses.GetTimeZone(),
		StorageEngine: pu.StorageEngine,
		LastInsertID:  ses.GetLastInsertID(),
		SqlHelper:     ses.GetSqlHelper(),
	}
	proc.InitSeq()
	// Copy curvalues stored in session to this proc.
	// Deep copy the map, takes some memory.
	ses.CopySeqToProc(proc)
	if ses.GetTenantInfo() != nil {
		proc.SessionInfo.Account = ses.GetTenantInfo().GetTenant()
		proc.SessionInfo.AccountId = ses.GetTenantInfo().GetTenantID()
		proc.SessionInfo.Role = ses.GetTenantInfo().GetDefaultRole()
		proc.SessionInfo.RoleId = ses.GetTenantInfo().GetDefaultRoleID()
		proc.SessionInfo.UserId = ses.GetTenantInfo().GetUserID()

		if len(ses.GetTenantInfo().GetVersion()) != 0 {
			proc.SessionInfo.Version = ses.GetTenantInfo().GetVersion()
		}
	} else {
		proc.SessionInfo.Account = sysAccountName
		proc.SessionInfo.AccountId = sysAccountID
		proc.SessionInfo.RoleId = moAdminRoleID
		proc.SessionInfo.UserId = rootID
	}
	proc.SessionInfo.QueryId = ses.QueryId
	ses.txnCompileCtx.SetProcess(proc)
	cws, err := GetComputationWrapper(ses.GetDatabaseName(),
		sql,
		ses.GetUserName(),
		pu.StorageEngine,
		proc, ses)
	if err != nil {
		requestCtx = RecordParseErrorStatement(requestCtx, ses, proc, beginInstant, parsers.HandleSqlForRecord(sql), ses.sqlSourceType, err)
		retErr = err
		if _, ok := err.(*moerr.Error); !ok {
			retErr = moerr.NewParseError(requestCtx, err.Error())
		}
		logStatementStringStatus(requestCtx, ses, sql, fail, retErr)
		return retErr
	}

	defer func() {
		ses.SetMysqlResultSet(nil)
	}()

	canCache := true

	singleStatement := len(cws) == 1
	sqlRecord := parsers.HandleSqlForRecord(sql)
	for i, cw := range cws {
		if cwft, ok := cw.(*TxnComputationWrapper); ok {
			if cwft.stmt.GetQueryType() == tree.QueryTypeDDL || cwft.stmt.GetQueryType() == tree.QueryTypeDCL ||
				cwft.stmt.GetQueryType() == tree.QueryTypeOth ||
				cwft.stmt.GetQueryType() == tree.QueryTypeTCL {
				if _, ok := cwft.stmt.(*tree.SetVar); !ok {
					ses.cleanCache()
				}
				canCache = false
			}
		}

		ses.SetMysqlResultSet(&MysqlResultSet{})
		ses.sentRows.Store(int64(0))
		stmt := cw.GetAst()
		sqlType := ses.sqlSourceType[0]
		if i < len(ses.sqlSourceType) {
			sqlType = ses.sqlSourceType[i]
		}
		requestCtx = RecordStatement(requestCtx, ses, proc, cw, beginInstant, sqlRecord[i], sqlType, singleStatement)
		tenant := ses.GetTenantName(stmt)
		//skip PREPARE statement here
		if ses.GetTenantInfo() != nil && !IsPrepareStatement(stmt) {
			err = authenticateUserCanExecuteStatement(requestCtx, ses, stmt)
			if err != nil {
				logStatementStatus(requestCtx, ses, stmt, fail, err)
				return err
			}
		}

		/*
				if it is in an active or multi-statement transaction, we check the type of the statement.
				Then we decide that if we can execute the statement.

			If we check the active transaction, it will generate the case below.
			case:
			set autocommit = 0;  <- no active transaction
			                     <- no active transaction
			drop table test1;    <- no active transaction, no error
			                     <- has active transaction
			drop table test1;    <- has active transaction, error
			                     <- has active transaction
		*/
		if ses.InActiveTransaction() {
			err = mce.canExecuteStatementInUncommittedTransaction(requestCtx, stmt)
			if err != nil {
				logStatementStatus(requestCtx, ses, stmt, fail, err)
				return err
			}
		}
<<<<<<< HEAD
		logError(ses, ses.GetDebugString(), err.Error())
		txnErr = ses.TxnRollbackSingleStatement(stmt)
		if txnErr != nil {
			logStatementStatus(requestCtx, ses, stmt, fail, txnErr)
			return txnErr
=======

		err = mce.executeStmt(requestCtx, ses, stmt, proc, cw, i, cws, proto, pu, tenant)
		if err != nil {
			return err
>>>>>>> 84b8491c
		}
	} // end of for

	if canCache && !ses.isCached(sql) {
		plans := make([]*plan.Plan, len(cws))
		stmts := make([]tree.Statement, len(cws))
		for i, cw := range cws {
			if cwft, ok := cw.(*TxnComputationWrapper); ok && checkNodeCanCache(cwft.plan) {
				plans[i] = cwft.plan
				stmts[i] = cwft.stmt
			} else {
				return nil
			}
		}
		ses.cachePlan(sql, stmts, plans)
	}

	return nil
}

func checkNodeCanCache(p *plan2.Plan) bool {
	if p == nil {
		return true
	}
	if q, ok := p.Plan.(*plan2.Plan_Query); ok {
		for _, node := range q.Query.Nodes {
			if node.NotCacheable {
				return false
			}
			if node.ObjRef != nil && len(node.ObjRef.SubscriptionName) > 0 {
				return false
			}
		}
	}
	return true
}

// execute query. Currently, it is developing. Finally, it will replace the doComQuery.
func (mce *MysqlCmdExecutor) doComQueryInProgress(requestCtx context.Context, sql string) (retErr error) {
	var stmtExecs []StmtExecutor
	var err error
	beginInstant := time.Now()
	ses := mce.GetSession()
	ses.SetShowStmtType(NotShowStatement)
	proto := ses.GetMysqlProtocol()
	ses.SetSql(sql)
	ses.GetExportParam().Outfile = false
	pu := ses.GetParameterUnit()
	proc := process.New(
		requestCtx,
		ses.GetMemPool(),
		pu.TxnClient,
		nil,
		pu.FileService,
		pu.LockService,
		ses.GetAutoIncrCacheManager())
	proc.Id = mce.getNextProcessId()
	proc.Lim.Size = pu.SV.ProcessLimitationSize
	proc.Lim.BatchRows = pu.SV.ProcessLimitationBatchRows
	proc.Lim.PartitionRows = pu.SV.ProcessLimitationPartitionRows
	proc.SessionInfo = process.SessionInfo{
		User:          ses.GetUserName(),
		Host:          pu.SV.Host,
		ConnectionID:  uint64(proto.ConnectionID()),
		Database:      ses.GetDatabaseName(),
		Version:       makeServerVersion(pu, serverVersion.Load().(string)),
		TimeZone:      ses.GetTimeZone(),
		StorageEngine: pu.StorageEngine,
	}
	proc.InitSeq()
	// Copy curvalues stored in session to this proc.
	// Deep copy the map, takes some memory.
	ses.CopySeqToProc(proc)
	if ses.GetTenantInfo() != nil {
		proc.SessionInfo.Account = ses.GetTenantInfo().GetTenant()
		proc.SessionInfo.AccountId = ses.GetTenantInfo().GetTenantID()
		proc.SessionInfo.RoleId = ses.GetTenantInfo().GetDefaultRoleID()
		proc.SessionInfo.UserId = ses.GetTenantInfo().GetUserID()
	} else {
		proc.SessionInfo.Account = sysAccountName
		proc.SessionInfo.AccountId = sysAccountID
		proc.SessionInfo.RoleId = moAdminRoleID
		proc.SessionInfo.UserId = rootID
	}

	stmtExecs, err = GetStmtExecList(ses.GetDatabaseName(),
		sql,
		ses.GetUserName(),
		pu.StorageEngine,
		proc, ses)
	if err != nil {
		requestCtx = RecordParseErrorStatement(requestCtx, ses, proc, beginInstant, parsers.HandleSqlForRecord(sql), ses.sqlSourceType, err)
		retErr = moerr.NewParseError(requestCtx, err.Error())
		logStatementStringStatus(requestCtx, ses, sql, fail, retErr)
		return retErr
	}

	singleStatement := len(stmtExecs) == 1
	sqlRecord := parsers.HandleSqlForRecord(sql)
	for i, exec := range stmtExecs {
		err = Execute(requestCtx, ses, proc, exec, beginInstant, sqlRecord[i], "", singleStatement)
		if err != nil {
			return err
		}
	}
	return err
}

func (mce *MysqlCmdExecutor) setResponse(cwIndex, cwsLen int, rspLen uint64) *Response {

	//if the stmt has next stmt, should set the server status equals to 10
	if cwIndex < cwsLen-1 {
		return NewOkResponse(rspLen, 0, 0, SERVER_MORE_RESULTS_EXISTS, int(COM_QUERY), "")
	} else {
		return NewOkResponse(rspLen, 0, 0, 0, int(COM_QUERY), "")
	}

}

func SetNewResponse(category int, status uint16, cmd int, d interface{}, cwIndex, cwsLen int) *Response {

	//if the stmt has next stmt, should set the server status equals to 10
	var resp *Response
	if cwIndex < cwsLen-1 {
		resp = NewResponse(category, SERVER_MORE_RESULTS_EXISTS, cmd, d)
	} else {
		resp = NewResponse(category, 0, cmd, d)
	}
	return resp
}

// ExecRequest the server execute the commands from the client following the mysql's routine
func (mce *MysqlCmdExecutor) ExecRequest(requestCtx context.Context, ses *Session, req *Request) (resp *Response, err error) {
	defer func() {
		if e := recover(); e != nil {
			moe, ok := e.(*moerr.Error)
			if !ok {
				err = moerr.ConvertPanicError(requestCtx, e)
				resp = NewGeneralErrorResponse(COM_QUERY, err)
			} else {
				resp = NewGeneralErrorResponse(COM_QUERY, moe)
			}
		}
	}()

	var sql string
	logDebugf(ses.GetDebugString(), "cmd %v", req.GetCmd())
	ses.SetCmd(req.GetCmd())
	doComQuery := mce.GetDoQueryFunc()
	switch req.GetCmd() {
	case COM_QUIT:
		/*resp = NewResponse(
			OkResponse,
			0,
			int(COM_QUIT),
			nil,
		)*/
		return resp, moerr.NewInternalError(requestCtx, "client send quit")
	case COM_QUERY:
		var query = string(req.GetData().([]byte))
		mce.addSqlCount(1)
		logInfo(ses, ses.GetDebugString(), "query trace", logutil.ConnectionIdField(ses.GetConnectionID()), logutil.QueryField(SubStringFromBegin(query, int(ses.GetParameterUnit().SV.LengthOfQueryPrinted))))
		err = doComQuery(requestCtx, query)
		if err != nil {
			resp = NewGeneralErrorResponse(COM_QUERY, err)
		}
		return resp, nil
	case COM_INIT_DB:
		var dbname = string(req.GetData().([]byte))
		mce.addSqlCount(1)
		query := "use `" + dbname + "`"
		err = doComQuery(requestCtx, query)
		if err != nil {
			resp = NewGeneralErrorResponse(COM_INIT_DB, err)
		}

		return resp, nil
	case COM_FIELD_LIST:
		var payload = string(req.GetData().([]byte))
		mce.addSqlCount(1)
		query := makeCmdFieldListSql(payload)
		err = doComQuery(requestCtx, query)
		if err != nil {
			resp = NewGeneralErrorResponse(COM_FIELD_LIST, err)
		}

		return resp, nil
	case COM_PING:
		resp = NewGeneralOkResponse(COM_PING)

		return resp, nil

	case COM_STMT_PREPARE:
		ses.SetCmd(COM_STMT_PREPARE)
		sql = string(req.GetData().([]byte))
		mce.addSqlCount(1)

		// rewrite to "Prepare stmt_name from 'xxx'"
		newLastStmtID := ses.GenNewStmtId()
		newStmtName := getPrepareStmtName(newLastStmtID)
		sql = fmt.Sprintf("prepare %s from %s", newStmtName, sql)
		logInfo(ses, ses.GetDebugString(), "query trace", logutil.ConnectionIdField(ses.GetConnectionID()), logutil.QueryField(sql))

		err = doComQuery(requestCtx, sql)
		if err != nil {
			resp = NewGeneralErrorResponse(COM_STMT_PREPARE, err)
		}
		return resp, nil

	case COM_STMT_EXECUTE:
		ses.SetCmd(COM_STMT_EXECUTE)
		data := req.GetData().([]byte)
		sql, err = mce.parseStmtExecute(requestCtx, data)
		if err != nil {
			return NewGeneralErrorResponse(COM_STMT_EXECUTE, err), nil
		}
		err = doComQuery(requestCtx, sql)
		if err != nil {
			resp = NewGeneralErrorResponse(COM_STMT_EXECUTE, err)
		}
		return resp, nil

	case COM_STMT_CLOSE:
		data := req.GetData().([]byte)

		// rewrite to "deallocate Prepare stmt_name"
		stmtID := binary.LittleEndian.Uint32(data[0:4])
		stmtName := getPrepareStmtName(stmtID)
		sql = fmt.Sprintf("deallocate prepare %s", stmtName)
		logInfo(ses, ses.GetDebugString(), "query trace", logutil.ConnectionIdField(ses.GetConnectionID()), logutil.QueryField(sql))

		err = doComQuery(requestCtx, sql)
		if err != nil {
			resp = NewGeneralErrorResponse(COM_STMT_CLOSE, err)
		}
		return resp, nil

	case COM_STMT_RESET:
		data := req.GetData().([]byte)

		//Payload of COM_STMT_RESET
		stmtID := binary.LittleEndian.Uint32(data[0:4])
		stmtName := getPrepareStmtName(stmtID)
		sql = fmt.Sprintf("reset prepare %s", stmtName)
		logInfo(ses, ses.GetDebugString(), "query trace", logutil.ConnectionIdField(ses.GetConnectionID()), logutil.QueryField(sql))
		err = doComQuery(requestCtx, sql)
		if err != nil {
			resp = NewGeneralErrorResponse(COM_STMT_RESET, err)
		}
		return resp, nil

	default:
		resp = NewGeneralErrorResponse(req.GetCmd(), moerr.NewInternalError(requestCtx, "unsupported command. 0x%x", req.GetCmd()))
	}
	return resp, nil
}

func (mce *MysqlCmdExecutor) parseStmtExecute(requestCtx context.Context, data []byte) (string, error) {
	// see https://dev.mysql.com/doc/internals/en/com-stmt-execute.html
	pos := 0
	if len(data) < 4 {
		return "", moerr.NewInvalidInput(requestCtx, "sql command contains malformed packet")
	}
	stmtID := binary.LittleEndian.Uint32(data[0:4])
	pos += 4

	stmtName := fmt.Sprintf("%s_%d", prefixPrepareStmtName, stmtID)
	ses := mce.GetSession()
	preStmt, err := ses.GetPrepareStmt(stmtName)
	if err != nil {
		return "", err
	}
	names, vars, err := ses.GetMysqlProtocol().ParseExecuteData(requestCtx, preStmt, data, pos)
	if err != nil {
		return "", err
	}
	sql := fmt.Sprintf("execute %s", stmtName)
	varStrings := make([]string, len(names))
	if len(names) > 0 {
		sql = sql + fmt.Sprintf(" using @%s", strings.Join(names, ",@"))
		for i := 0; i < len(names); i++ {
			varStrings[i] = fmt.Sprintf("%v", vars[i])
			err := ses.SetUserDefinedVar(names[i], vars[i])
			if err != nil {
				return "", err
			}
		}
	}
	logInfo(ses, ses.GetDebugString(), "query trace", logutil.ConnectionIdField(ses.GetConnectionID()), logutil.QueryField(sql), logutil.VarsField(strings.Join(varStrings, " , ")))
	return sql, nil
}

func (mce *MysqlCmdExecutor) SetCancelFunc(cancelFunc context.CancelFunc) {
	mce.mu.Lock()
	defer mce.mu.Unlock()
	mce.cancelRequestFunc = cancelFunc
}

func (mce *MysqlCmdExecutor) Close() {}

/*
convert the type in computation engine to the type in mysql.
*/
func convertEngineTypeToMysqlType(ctx context.Context, engineType types.T, col *MysqlColumn) error {
	switch engineType {
	case types.T_any:
		col.SetColumnType(defines.MYSQL_TYPE_NULL)
	case types.T_json:
		col.SetColumnType(defines.MYSQL_TYPE_JSON)
	case types.T_bool:
		col.SetColumnType(defines.MYSQL_TYPE_BOOL)
	case types.T_int8:
		col.SetColumnType(defines.MYSQL_TYPE_TINY)
	case types.T_uint8:
		col.SetColumnType(defines.MYSQL_TYPE_TINY)
		col.SetSigned(false)
	case types.T_int16:
		col.SetColumnType(defines.MYSQL_TYPE_SHORT)
	case types.T_uint16:
		col.SetColumnType(defines.MYSQL_TYPE_SHORT)
		col.SetSigned(false)
	case types.T_int32:
		col.SetColumnType(defines.MYSQL_TYPE_LONG)
	case types.T_uint32:
		col.SetColumnType(defines.MYSQL_TYPE_LONG)
		col.SetSigned(false)
	case types.T_int64:
		col.SetColumnType(defines.MYSQL_TYPE_LONGLONG)
	case types.T_uint64:
		col.SetColumnType(defines.MYSQL_TYPE_LONGLONG)
		col.SetSigned(false)
	case types.T_float32:
		col.SetColumnType(defines.MYSQL_TYPE_FLOAT)
	case types.T_float64:
		col.SetColumnType(defines.MYSQL_TYPE_DOUBLE)
	case types.T_char:
		col.SetColumnType(defines.MYSQL_TYPE_STRING)
	case types.T_varchar:
		col.SetColumnType(defines.MYSQL_TYPE_VARCHAR)
	case types.T_binary:
		col.SetColumnType(defines.MYSQL_TYPE_VARCHAR)
	case types.T_varbinary:
		col.SetColumnType(defines.MYSQL_TYPE_VARCHAR)
	case types.T_date:
		col.SetColumnType(defines.MYSQL_TYPE_DATE)
	case types.T_datetime:
		col.SetColumnType(defines.MYSQL_TYPE_DATETIME)
	case types.T_time:
		col.SetColumnType(defines.MYSQL_TYPE_TIME)
	case types.T_timestamp:
		col.SetColumnType(defines.MYSQL_TYPE_TIMESTAMP)
	case types.T_decimal64:
		col.SetColumnType(defines.MYSQL_TYPE_DECIMAL)
	case types.T_decimal128:
		col.SetColumnType(defines.MYSQL_TYPE_DECIMAL)
	case types.T_blob:
		col.SetColumnType(defines.MYSQL_TYPE_BLOB)
	case types.T_text:
		col.SetColumnType(defines.MYSQL_TYPE_TEXT)
	case types.T_uuid:
		col.SetColumnType(defines.MYSQL_TYPE_UUID)
	case types.T_TS:
		col.SetColumnType(defines.MYSQL_TYPE_VARCHAR)
	case types.T_Blockid:
		col.SetColumnType(defines.MYSQL_TYPE_VARCHAR)
	default:
		return moerr.NewInternalError(ctx, "RunWhileSend : unsupported type %d", engineType)
	}
	return nil
}

func convertMysqlTextTypeToBlobType(col *MysqlColumn) {
	if col.ColumnType() == defines.MYSQL_TYPE_TEXT {
		col.SetColumnType(defines.MYSQL_TYPE_BLOB)
	}
}

// build plan json when marhal plan error
func buildErrorJsonPlan(uuid uuid.UUID, errcode uint16, msg string) []byte {
	explainData := explain.ExplainData{
		Code:    errcode,
		Message: msg,
		Success: false,
		Uuid:    uuid.String(),
	}
	buffer := &bytes.Buffer{}
	encoder := json.NewEncoder(buffer)
	encoder.SetEscapeHTML(false)
	encoder.Encode(explainData)
	return buffer.Bytes()
}

type marshalPlanHandler struct {
	marshalPlan *explain.ExplainData
	uuid        uuid.UUID
}

func NewMarshalPlanHandler(ctx context.Context, uuid uuid.UUID, plan *plan2.Plan) *marshalPlanHandler {
	// TODO: need mem improvement
	if plan == nil || plan.GetQuery() == nil {
		return &marshalPlanHandler{
			marshalPlan: nil,
			uuid:        uuid,
		}
	}
	return &marshalPlanHandler{
		marshalPlan: explain.BuildJsonPlan(ctx, uuid, &explain.MarshalPlanOptions, plan.GetQuery()),
		uuid:        uuid,
	}
}

func (h *marshalPlanHandler) Free() {}

func (h *marshalPlanHandler) Marshal(ctx context.Context) (jsonBytes []byte, statsJonsBytes []byte, stats motrace.Statistic) {
	if h.marshalPlan != nil {
		stats.RowsRead, stats.BytesScan = h.marshalPlan.StatisticsRead()
		// XXX, `buffer` can be used repeatedly as a global variable in the future
		// Provide a relatively balanced initial capacity [8192] for byte slice to prevent multiple memory requests
		buffer := bytes.NewBuffer(make([]byte, 0, 8192))
		encoder := json.NewEncoder(buffer)
		encoder.SetEscapeHTML(false)
		err := encoder.Encode(h.marshalPlan)
		if err != nil {
			moError := moerr.NewInternalError(ctx, "serialize plan to json error: %s", err.Error())
			jsonBytes = buildErrorJsonPlan(h.uuid, moError.ErrorCode(), moError.Error())
		} else {
			jsonBytes = buffer.Bytes()
		}
		// data transform Global to json
		if len(h.marshalPlan.Steps) > 0 {
			// if len(h.marshalPlan.Steps) > 1 {
			// logutil.Fatalf("need handle multi execPlan trees, cnt: %d", len(h.marshalPlan.Steps))
			// }
			// XXX, `buffer` can be used repeatedly as a global variable in the future
			buffer := &bytes.Buffer{}
			encoder := json.NewEncoder(buffer)
			encoder.SetEscapeHTML(false)
			global := h.marshalPlan.Steps[0].GraphData.Global
			err = encoder.Encode(&global)
			if err != nil {
				statsJonsBytes = []byte(fmt.Sprintf(`{"code":200,"message":"%q"}`, err.Error()))
			} else {
				statsJonsBytes = buffer.Bytes()
			}
		}
	} else {
		jsonBytes = buildErrorJsonPlan(h.uuid, moerr.ErrWarn, "sql query no record execution plan")
	}
	return
}<|MERGE_RESOLUTION|>--- conflicted
+++ resolved
@@ -3359,18 +3359,10 @@
 				return err
 			}
 		}
-<<<<<<< HEAD
-		logError(ses, ses.GetDebugString(), err.Error())
-		txnErr = ses.TxnRollbackSingleStatement(stmt)
-		if txnErr != nil {
-			logStatementStatus(requestCtx, ses, stmt, fail, txnErr)
-			return txnErr
-=======
 
 		err = mce.executeStmt(requestCtx, ses, stmt, proc, cw, i, cws, proto, pu, tenant)
 		if err != nil {
 			return err
->>>>>>> 84b8491c
 		}
 	} // end of for
 
