// Copyright 2022 Matrix Origin
//
// Licensed under the Apache License, Version 2.0 (the "License");
// you may not use this file except in compliance with the License.
// You may obtain a copy of the License at
//
//      http://www.apache.org/licenses/LICENSE-2.0
//
// Unless required by applicable law or agreed to in writing, software
// distributed under the License is distributed on an "AS IS" BASIS,
// WITHOUT WARRANTIES OR CONDITIONS OF ANY KIND, either express or implied.
// See the License for the specific language governing permissions and
// limitations under the License.

package export

import (
	"context"
	"time"

	"github.com/matrixorigin/matrixone/pkg/common/mpool"
	"github.com/matrixorigin/matrixone/pkg/fileservice"
	"github.com/matrixorigin/matrixone/pkg/util/export/etl"
	"github.com/matrixorigin/matrixone/pkg/util/export/table"
)

func GetWriterFactory(fs fileservice.FileService, nodeUUID, nodeType string, enableSqlWriter bool) (factory table.WriterFactory) {
	//Todo : Retire the TAEWriter and old configuration
	var extension = table.CsvExtension
	var cfg = table.FilePathCfg{NodeUUID: nodeUUID, NodeType: nodeType, Extension: extension}

	switch extension {
	case table.CsvExtension:
		factory = func(ctx context.Context, account string, tbl *table.Table, ts time.Time) table.RowWriter {
			options := []etl.FSWriterOption{
				etl.WithFilePath(cfg.LogsFilePathFactory(account, tbl, ts)),
			}
<<<<<<< HEAD

			csv := etl.NewCSVWriter(ctx, bytes.NewBuffer(nil), etl.NewFSWriter(ctx, fs, options...))
			return etl.NewSqlWriter(ctx, tbl, csv)

=======
			cw := etl.NewCSVWriter(ctx, etl.NewFSWriter(ctx, fs, options...))
			if enableSqlWriter {
				return etl.NewSqlWriter(ctx, tbl, cw)
			} else {
				return cw
			}
>>>>>>> 70dfd765
		}
	case table.TaeExtension:
		mp, err := mpool.NewMPool("etl_fs_writer", 0, mpool.NoFixed)
		if err != nil {
			panic(err)
		}
		factory = func(ctx context.Context, account string, tbl *table.Table, ts time.Time) table.RowWriter {
			filePath := cfg.LogsFilePathFactory(account, tbl, ts)
			return etl.NewTAEWriter(ctx, tbl, mp, filePath, fs)
		}
	}

	return factory
}<|MERGE_RESOLUTION|>--- conflicted
+++ resolved
@@ -35,19 +35,12 @@
 			options := []etl.FSWriterOption{
 				etl.WithFilePath(cfg.LogsFilePathFactory(account, tbl, ts)),
 			}
-<<<<<<< HEAD
-
-			csv := etl.NewCSVWriter(ctx, bytes.NewBuffer(nil), etl.NewFSWriter(ctx, fs, options...))
-			return etl.NewSqlWriter(ctx, tbl, csv)
-
-=======
 			cw := etl.NewCSVWriter(ctx, etl.NewFSWriter(ctx, fs, options...))
 			if enableSqlWriter {
 				return etl.NewSqlWriter(ctx, tbl, cw)
 			} else {
 				return cw
 			}
->>>>>>> 70dfd765
 		}
 	case table.TaeExtension:
 		mp, err := mpool.NewMPool("etl_fs_writer", 0, mpool.NoFixed)
