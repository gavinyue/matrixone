--- conflicted
+++ resolved
@@ -24,11 +24,6 @@
 	"github.com/matrixorigin/matrixone/pkg/util/export/table"
 )
 
-<<<<<<< HEAD
-func GetWriterFactory(fs fileservice.FileService, nodeUUID, nodeType string, enableSqlWriter bool) (factory table.WriterFactory) {
-	//Todo : Retire the TAEWriter and old configuration
-	var extension = table.CsvExtension
-=======
 var _ table.RowWriter = (*reactWriter)(nil)
 var _ table.AfterWrite = (*reactWriter)(nil)
 
@@ -70,10 +65,9 @@
 	rw.afters = append(rw.afters, hook)
 }
 
-func GetWriterFactory(fs fileservice.FileService, nodeUUID, nodeType string, ext string) (factory table.WriterFactory) {
+func GetWriterFactory(fs fileservice.FileService, nodeUUID, nodeType string, ext string, enableSqlWriter bool) (factory table.WriterFactory) {
 
 	var extension = table.GetExtension(ext)
->>>>>>> 132a639f
 	var cfg = table.FilePathCfg{NodeUUID: nodeUUID, NodeType: nodeType, Extension: extension}
 
 	switch extension {
@@ -82,16 +76,12 @@
 			options := []etl.FSWriterOption{
 				etl.WithFilePath(cfg.LogsFilePathFactory(account, tbl, ts)),
 			}
-<<<<<<< HEAD
 			cw := etl.NewCSVWriter(ctx, etl.NewFSWriter(ctx, fs, options...))
 			if enableSqlWriter {
 				return etl.NewSqlWriter(ctx, tbl, cw)
 			} else {
-				return cw
+				return newWriter(ctx, etl.NewCSVWriter(ctx, etl.NewFSWriter(ctx, fs, options...)))
 			}
-=======
-			return newWriter(ctx, etl.NewCSVWriter(ctx, etl.NewFSWriter(ctx, fs, options...)))
->>>>>>> 132a639f
 		}
 	case table.TaeExtension:
 		mp, err := mpool.NewMPool("etl_fs_writer", 0, mpool.NoFixed)
