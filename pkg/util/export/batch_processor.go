// Copyright 2022 Matrix Origin
//
// Licensed under the Apache License, Version 2.0 (the "License");
// you may not use this file except in compliance with the License.
// You may obtain a copy of the License at
//
//      http://www.apache.org/licenses/LICENSE-2.0
//
// Unless required by applicable law or agreed to in writing, software
// distributed under the License is distributed on an "AS IS" BASIS,
// WITHOUT WARRANTIES OR CONDITIONS OF ANY KIND, either express or implied.
// See the License for the specific language governing permissions and
// limitations under the License.

package export

import (
	"bytes"
	"context"
	"fmt"
	"math"
	"runtime"
	"sync"
	"sync/atomic"
	"time"

	"github.com/matrixorigin/matrixone/pkg/common/log"
	"github.com/matrixorigin/matrixone/pkg/common/moerr"
	morun "github.com/matrixorigin/matrixone/pkg/common/runtime"
	"github.com/matrixorigin/matrixone/pkg/config"
	"github.com/matrixorigin/matrixone/pkg/logutil"
	"github.com/matrixorigin/matrixone/pkg/util/batchpipe"
	"github.com/matrixorigin/matrixone/pkg/util/errutil"
	"github.com/matrixorigin/matrixone/pkg/util/export/table"
	"github.com/matrixorigin/matrixone/pkg/util/trace"
	"github.com/matrixorigin/matrixone/pkg/util/trace/impl/motrace"

	"go.uber.org/zap"
)

const defaultQueueSize = 1310720 // queue mem cost = 10MB

const LoggerNameMOCollector = "MOCollector"

// bufferHolder hold ItemBuffer content, handle buffer's new/flush/reset/reminder(base on timer) operations.
// work like:
// ---> Add ---> ShouldFlush or trigger.signal -----> StopAndGetBatch ---> FlushAndReset ---> Add ---> ...
// #     ^                   |No                |Yes, go next call
// #     |<------------------/Accept next Add
type bufferHolder struct {
	c   *MOCollector
	ctx context.Context
	// name like a type
	name string
	// buffer is instance of batchpipe.ItemBuffer with its own elimination algorithm(like LRU, LFU)
	buffer batchpipe.ItemBuffer[batchpipe.HasName, any]
	// bufferPool
	bufferPool *sync.Pool
	bufferCnt  atomic.Int32
	discardCnt atomic.Int32
	// reminder
	reminder batchpipe.Reminder
	// signal send signal to Collector
	signal bufferSignalFunc // see awakeBufferFactory
	// impl NewItemBatchHandler
	impl motrace.PipeImpl
	// trigger handle Reminder strategy
	trigger *time.Timer

	mux sync.Mutex
	// stopped mark
	stopped bool
}

type bufferSignalFunc func(*bufferHolder)

func newBufferHolder(ctx context.Context, name batchpipe.HasName, impl motrace.PipeImpl, signal bufferSignalFunc, c *MOCollector) *bufferHolder {
	b := &bufferHolder{
		c:      c,
		ctx:    ctx,
		name:   name.GetName(),
		signal: signal,
		impl:   impl,
	}
	b.bufferPool = &sync.Pool{}
	b.bufferCnt.Swap(0)
	b.bufferPool.New = func() interface{} {
		return b.impl.NewItemBuffer(b.name)
	}
	b.buffer = b.getBuffer()
	b.reminder = b.buffer.(batchpipe.Reminder)
	b.mux.Lock()
	defer b.mux.Unlock()
	b.trigger = time.AfterFunc(time.Hour, func() {})
	return b
}

// Start separated from newBufferHolder, should call only once, fix trigger started before first Add
func (b *bufferHolder) Start() {
	b.mux.Lock()
	defer b.mux.Unlock()
	b.stopped = false
	b.trigger.Stop()
	b.trigger = time.AfterFunc(b.reminder.RemindNextAfter(), func() {
		if b.mux.TryLock() {
			b.mux.Unlock()
		}
		b.signal(b)
	})
}

func (b *bufferHolder) getBuffer() batchpipe.ItemBuffer[batchpipe.HasName, any] {
	b.c.allocBuffer()
	b.bufferCnt.Add(1)
	buffer := b.bufferPool.Get().(batchpipe.ItemBuffer[batchpipe.HasName, any])
	logutil.Debugf("new buffer for %s, cnt: %d, using: %d", b.name, b.bufferCnt.Load(), b.c.bufferTotal.Load())
	return buffer
}

func (b *bufferHolder) putBuffer(buffer batchpipe.ItemBuffer[batchpipe.HasName, any]) {
	buffer.Reset()
	b.bufferPool.Put(buffer)
	b.bufferCnt.Add(-1)
	b.c.releaseBuffer()
	logutil.Debugf("release buffer for %s, cnt: %d, using: %d", b.name, b.bufferCnt.Load(), b.c.bufferTotal.Load())
}

func (b *bufferHolder) discardBuffer(buffer batchpipe.ItemBuffer[batchpipe.HasName, any]) {
	b.discardCnt.Add(1)
	b.putBuffer(buffer)
}

// Add call buffer.Add(), while bufferHolder is NOT readonly
func (b *bufferHolder) Add(item batchpipe.HasName) {
	b.mux.Lock()
	if b.stopped {
		b.mux.Unlock()
		return
	}
	if b.buffer == nil {
		b.buffer = b.getBuffer()
	}
	buf := b.buffer
	buf.Add(item)
	b.mux.Unlock()
	if buf.ShouldFlush() {
		b.signal(b)
	} else if checker, is := item.(table.NeedSyncWrite); is && checker.NeedSyncWrite() {
		b.signal(b)
	}
}

var _ generateReq = (*bufferGenerateReq)(nil)

type bufferGenerateReq struct {
	buffer batchpipe.ItemBuffer[batchpipe.HasName, any]
	// impl NewItemBatchHandler
	b *bufferHolder
}

func (r *bufferGenerateReq) handle(buf *bytes.Buffer) (exportReq, error) {
	batch := r.buffer.GetBatch(r.b.ctx, buf)
	r.b.putBuffer(r.buffer)
	return &bufferExportReq{
		batch: batch,
		b:     r.b,
	}, nil
}

func (r *bufferGenerateReq) callback(err error) {}

var _ exportReq = (*bufferExportReq)(nil)

type bufferExportReq struct {
	batch any
	b     *bufferHolder
}

func (r *bufferExportReq) handle() error {
	if r.batch != nil {
		var flush = r.b.impl.NewItemBatchHandler(context.Background())
		flush(r.batch)
	} else {
		logutil.Debugf("batch is nil, item: %s", r.b.name)
	}
	return nil
}

func (r *bufferExportReq) callback(err error) {}

// getGenerateReq get req to do generate logic
// return nil, if b.buffer is nil
func (b *bufferHolder) getGenerateReq() generateReq {
	b.mux.Lock()
	defer b.mux.Unlock()
	defer b.resetTrigger()
	if b.buffer == nil || b.buffer.IsEmpty() {
		return nil
	}
	req := &bufferGenerateReq{
		buffer: b.buffer,
		b:      b,
	}
	b.buffer = nil
	return req
}

func (b *bufferHolder) resetTrigger() {
	if b.stopped {
		return
	}
	b.trigger.Reset(b.reminder.RemindNextAfter())
}

func (b *bufferHolder) Stop() {
	b.mux.Lock()
	defer b.mux.Unlock()
	b.stopped = true
	b.trigger.Stop()
}

var _ motrace.BatchProcessor = (*MOCollector)(nil)

// MOCollector handle all bufferPipe
type MOCollector struct {
	motrace.BatchProcessor
	ctx    context.Context
	logger *log.MOLogger

	// mux control all changes on buffers
	mux sync.RWMutex
	// buffers maintain working buffer for each type
	buffers map[string]*bufferHolder
	// awakeCollect handle collect signal
	awakeCollect chan batchpipe.HasName
	// awakeGenerate handle generate signal
	awakeGenerate chan generateReq
	// awakeBatch handle export signal
	awakeBatch chan exportReq

	collectorCnt int // WithCollectorCnt
	generatorCnt int // WithGeneratorCnt
	exporterCnt  int // WithExporterCnt
	// pipeImplHolder hold implement
	pipeImplHolder *PipeImplHolder

	statsInterval time.Duration // WithStatsInterval

	maxBufferCnt int32 // cooperate with bufferCond
	bufferTotal  atomic.Int32
	bufferMux    sync.Mutex
	bufferCond   *sync.Cond

	// flow control
	started  uint32
	stopOnce sync.Once
	stopWait sync.WaitGroup
	stopCh   chan struct{}
}

type MOCollectorOption func(*MOCollector)

func NewMOCollector(ctx context.Context, opts ...MOCollectorOption) *MOCollector {
	c := &MOCollector{
		ctx:            ctx,
		logger:         morun.ProcessLevelRuntime().Logger().Named(LoggerNameMOCollector),
		buffers:        make(map[string]*bufferHolder),
		awakeCollect:   make(chan batchpipe.HasName, defaultQueueSize),
		awakeGenerate:  make(chan generateReq, 16),
		awakeBatch:     make(chan exportReq),
		stopCh:         make(chan struct{}),
		collectorCnt:   runtime.NumCPU(),
		generatorCnt:   runtime.NumCPU(),
		exporterCnt:    runtime.NumCPU(),
		pipeImplHolder: newPipeImplHolder(),
		statsInterval:  time.Minute,
		maxBufferCnt:   int32(runtime.NumCPU()),
	}
	c.bufferCond = sync.NewCond(&c.bufferMux)
	for _, opt := range opts {
		opt(c)
	}
	return c
}

func WithCollectorCnt(cnt int) MOCollectorOption {
	return MOCollectorOption(func(c *MOCollector) { c.collectorCnt = cnt })
}
func WithGeneratorCnt(cnt int) MOCollectorOption {
	return MOCollectorOption(func(c *MOCollector) { c.generatorCnt = cnt })
}
func WithExporterCnt(cnt int) MOCollectorOption {
	return MOCollectorOption(func(c *MOCollector) { c.exporterCnt = cnt })
}

func WithOBCollectorConfig(cfg *config.OBCollectorConfig) MOCollectorOption {
	return MOCollectorOption(func(c *MOCollector) {
		c.statsInterval = cfg.ShowStatsInterval.Duration
		c.maxBufferCnt = cfg.BufferCnt
		if c.maxBufferCnt == -1 {
			c.maxBufferCnt = math.MaxInt32
		} else if c.maxBufferCnt == 0 {
			c.maxBufferCnt = int32(runtime.NumCPU())
		}
	})
}

func (c *MOCollector) initCnt() {
	if c.collectorCnt <= 0 {
		c.collectorCnt = c.pipeImplHolder.Size() * 2
	}
	if c.generatorCnt <= 0 {
		c.generatorCnt = c.pipeImplHolder.Size()
	}
	if c.exporterCnt <= 0 {
		c.exporterCnt = c.pipeImplHolder.Size()
	}
}

func (c *MOCollector) Register(name batchpipe.HasName, impl motrace.PipeImpl) {
	_ = c.pipeImplHolder.Put(name.GetName(), impl)
}

// Collect item in chan, if collector is stopped then return error
func (c *MOCollector) Collect(ctx context.Context, item batchpipe.HasName) error {
	select {
	case <-c.stopCh:
		ctx = errutil.ContextWithNoReport(ctx, true)
		return moerr.NewInternalError(ctx, "MOCollector stopped")
	case c.awakeCollect <- item:
		return nil
	}
}

// Start all goroutine worker, including collector, generator, and exporter
func (c *MOCollector) Start() bool {
	if atomic.LoadUint32(&c.started) != 0 {
		return false
	}
	c.mux.Lock()
	defer c.mux.Unlock()
	if c.started != 0 {
		return false
	}
	defer atomic.StoreUint32(&c.started, 1)

	c.initCnt()

	logutil.Info("MOCollector Start")
	for i := 0; i < c.collectorCnt; i++ {
		c.stopWait.Add(1)
		go c.doCollect(i)
	}
	for i := 0; i < c.generatorCnt; i++ {
		c.stopWait.Add(1)
		go c.doGenerate(i)
	}
	for i := 0; i < c.exporterCnt; i++ {
		c.stopWait.Add(1)
		go c.doExport(i)
	}
	c.stopWait.Add(1)
	go c.showStats()
	return true
}

func (c *MOCollector) allocBuffer() {
	c.bufferCond.L.Lock()
	for c.bufferTotal.Load() == c.maxBufferCnt {
		c.bufferCond.Wait()
	}
	c.bufferTotal.Add(1)
	c.bufferCond.L.Unlock()
}

func (c *MOCollector) releaseBuffer() {
	c.bufferCond.L.Lock()
	c.bufferTotal.Add(-1)
	c.bufferCond.Signal()
	c.bufferCond.L.Unlock()
}

// doCollect handle all item accept work, send it to the corresponding buffer
// goroutine worker
func (c *MOCollector) doCollect(idx int) {
	defer c.stopWait.Done()
	ctx, span := trace.Start(c.ctx, "MOCollector.doCollect")
	defer span.End()
	logutil.Debugf("doCollect %dth: start", idx)
loop:
	for {
		select {
		case i := <-c.awakeCollect:
			c.mux.RLock()
			if buf, has := c.buffers[i.GetName()]; !has {
				logutil.Debugf("doCollect %dth: init buffer for %s", idx, i.GetName())
				c.mux.RUnlock()
				c.mux.Lock()
				if _, has := c.buffers[i.GetName()]; !has {
					logutil.Debugf("doCollect %dth: init buffer done.", idx)
					if impl, has := c.pipeImplHolder.Get(i.GetName()); !has {
						panic(moerr.NewInternalError(ctx, "unknown item type: %s", i.GetName()))
					} else {
						buf = newBufferHolder(ctx, i, impl, awakeBufferFactory(c), c)
						c.buffers[i.GetName()] = buf
						buf.Add(i)
						buf.Start()
					}
				}
				c.mux.Unlock()
			} else {
				buf.Add(i)
				c.mux.RUnlock()
			}
		case <-c.stopCh:
			break loop
		}
	}
	logutil.Debugf("doCollect %dth: Done.", idx)
}

type generateReq interface {
	handle(*bytes.Buffer) (exportReq, error)
	callback(error)
}

type exportReq interface {
	handle() error
	callback(error)
}

// awakeBufferFactory frozen buffer, send GenRequest to awake
var awakeBufferFactory = func(c *MOCollector) func(holder *bufferHolder) {
	return func(holder *bufferHolder) {
		req := holder.getGenerateReq()
		if req == nil {
			return
		}
		if holder.name != motrace.RawLogTbl {
			select {
			case c.awakeGenerate <- req:
			case <-time.After(time.Second * 3):
<<<<<<< HEAD
				logutil.Info("awakeBufferFactory: timeout after 3 seconds")
				goto discardL
=======
				logutil.Warn("awakeBufferFactory: timeout after 3 seconds")
>>>>>>> 8bde63a3
			}
		} else {
			select {
			case c.awakeGenerate <- req:
			default:
<<<<<<< HEAD
				logutil.Info("awakeBufferFactory: awakeGenerate chan is full")
				goto discardL
=======
				logutil.Warn("awakeBufferFactory: awakeGenerate chan is full")
>>>>>>> 8bde63a3
			}
		}
		return
	discardL:
		if r, ok := req.(*bufferGenerateReq); ok {
			r.b.discardBuffer(r.buffer)
		}
	}
}

// doGenerate handle buffer gen BatchRequest, which could be anything
// goroutine worker
func (c *MOCollector) doGenerate(idx int) {
	defer c.stopWait.Done()
	var buf = new(bytes.Buffer)
	logutil.Debugf("doGenerate %dth: start", idx)
loop:
	for {
		select {
		case req := <-c.awakeGenerate:
			if req == nil {
				logutil.Warn("generate req is nil")
			} else if exportReq, err := req.handle(buf); err != nil {
				req.callback(err)
			} else {
				select {
				case c.awakeBatch <- exportReq:
				case <-c.stopCh:
				case <-time.After(time.Second * 10):
					logutil.Info("awakeBatch: timeout after 10 seconds")
				}
			}
		case <-c.stopCh:
			break loop
		}
	}
	logutil.Debugf("doGenerate %dth: Done.", idx)
}

// doExport handle BatchRequest
func (c *MOCollector) doExport(idx int) {
	defer c.stopWait.Done()
	logutil.Debugf("doExport %dth: start", idx)
loop:
	for {
		select {
		case req := <-c.awakeBatch:
			if req == nil {
				logutil.Warn("export req is nil")
			} else if err := req.handle(); err != nil {
				req.callback(err)
			}
		case <-c.stopCh:
			c.mux.Lock()
			for len(c.awakeBatch) > 0 {
				<-c.awakeBatch
			}
			c.mux.Unlock()
			break loop
		}
	}
	logutil.Debugf("doExport %dth: Done.", idx)
}

func (c *MOCollector) showStats() {
	defer c.stopWait.Done()
	c.logger.Debug("start showStats")

loop:
	for {
		select {
		case <-time.After(c.statsInterval):
			fields := make([]zap.Field, 0, 16)
			fields = append(fields, zap.Int32("MaxBufferCnt", c.maxBufferCnt))
			fields = append(fields, zap.Int32("TotalBufferCnt", c.bufferTotal.Load()))
			fields = append(fields, zap.Int("QueueLength", len(c.awakeCollect)))
			for _, b := range c.buffers {
				fields = append(fields, zap.Int32(fmt.Sprintf("%sBufferCnt", b.name), b.bufferCnt.Load()))
				fields = append(fields, zap.Int32(fmt.Sprintf("%sDiscardCnt", b.name), b.discardCnt.Load()))
			}
			c.logger.Info("stats", fields...)
		case <-c.stopCh:
			break loop
		}
	}
	c.logger.Debug("showStats Done.")
}

func (c *MOCollector) Stop(graceful bool) error {
	var err error
	var buf = new(bytes.Buffer)
	c.stopOnce.Do(func() {
		for len(c.awakeCollect) > 0 && graceful {
			c.logger.Debug(fmt.Sprintf("doCollect left %d job", len(c.awakeCollect)))
			time.Sleep(250 * time.Millisecond)
		}
		c.mux.Lock()
		for _, buffer := range c.buffers {
			buffer.Stop()
		}
		c.mux.Unlock()
		close(c.stopCh)
		c.stopWait.Wait()
		close(c.awakeGenerate)
		close(c.awakeBatch)
		if !graceful {
			// shutdown directly
			return
		}
		// handle remain data
		handleExport := func(req exportReq) {
			if err = req.handle(); err != nil {
				req.callback(err)
			}
		}
		handleGen := func(req generateReq) {
			if export, err := req.handle(buf); err != nil {
				req.callback(err)
			} else {
				handleExport(export)
			}
		}
		for req := range c.awakeBatch {
			handleExport(req)
		}
		for req := range c.awakeGenerate {
			handleGen(req)
		}
		for _, buffer := range c.buffers {
			if generate := buffer.getGenerateReq(); generate != nil {
				handleGen(generate)
			}
		}
	})
	return err
}

type PipeImplHolder struct {
	mux   sync.RWMutex
	impls map[string]motrace.PipeImpl
}

func newPipeImplHolder() *PipeImplHolder {
	return &PipeImplHolder{
		impls: make(map[string]motrace.PipeImpl),
	}
}

func (h *PipeImplHolder) Get(name string) (motrace.PipeImpl, bool) {
	h.mux.RLock()
	defer h.mux.RUnlock()
	impl, has := h.impls[name]
	return impl, has
}

func (h *PipeImplHolder) Put(name string, impl motrace.PipeImpl) bool {
	h.mux.Lock()
	defer h.mux.Unlock()
	_, has := h.impls[name]
	h.impls[name] = impl
	return has
}

func (h *PipeImplHolder) Size() int {
	h.mux.Lock()
	defer h.mux.Unlock()
	return len(h.impls)
}<|MERGE_RESOLUTION|>--- conflicted
+++ resolved
@@ -440,23 +440,15 @@
 			select {
 			case c.awakeGenerate <- req:
 			case <-time.After(time.Second * 3):
-<<<<<<< HEAD
-				logutil.Info("awakeBufferFactory: timeout after 3 seconds")
+				logutil.Warn("awakeBufferFactory: timeout after 3 seconds")
 				goto discardL
-=======
-				logutil.Warn("awakeBufferFactory: timeout after 3 seconds")
->>>>>>> 8bde63a3
 			}
 		} else {
 			select {
 			case c.awakeGenerate <- req:
 			default:
-<<<<<<< HEAD
-				logutil.Info("awakeBufferFactory: awakeGenerate chan is full")
+				logutil.Warn("awakeBufferFactory: awakeGenerate chan is full")
 				goto discardL
-=======
-				logutil.Warn("awakeBufferFactory: awakeGenerate chan is full")
->>>>>>> 8bde63a3
 			}
 		}
 		return
