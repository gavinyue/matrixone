--- conflicted
+++ resolved
@@ -122,7 +122,6 @@
 	var size uint64
 	txn.Lock()
 	defer txn.Unlock()
-<<<<<<< HEAD
 	var S3SizeThreshold = colexec.TagS3Size
 	if txn.proc != nil && txn.proc.Ctx != nil {
 		isMoLogger, ok := txn.proc.Ctx.Value(defines.IsMoLogger{}).(bool)
@@ -130,12 +129,9 @@
 			S3SizeThreshold = colexec.TagS3SizeForMOLogger
 		}
 	}
-	if !(offset > 0 || txn.workspaceSize >= colexec.WriteS3Threshold ||
+
+	if !((offset > 0 && txn.workspaceSize >= colexec.WriteS3Threshold) ||
 		(force && txn.workspaceSize >= S3SizeThreshold)) {
-=======
-	if !((offset > 0 && txn.workspaceSize >= colexec.WriteS3Threshold) ||
-		(force && txn.workspaceSize >= colexec.TagS3Size)) {
->>>>>>> 8282a9b5
 		return nil
 	}
 
