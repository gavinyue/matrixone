// Copyright 2022 Matrix Origin
//
// Licensed under the Apache License, Version 2.0 (the "License");
// you may not use this file except in compliance with the License.
// You may obtain a copy of the License at
//
//      http://www.apache.org/licenses/LICENSE-2.0
//
// Unless required by applicable law or agreed to in writing, software
// distributed under the License is distributed on an "AS IS" BASIS,
// WITHOUT WARRANTIES OR CONDITIONS OF ANY KIND, either express or implied.
// See the License for the specific language governing permissions and
// limitations under the License.

package disttae

import (
	"context"
	"math"
	"strings"
	"time"

	"github.com/matrixorigin/matrixone/pkg/catalog"
	"github.com/matrixorigin/matrixone/pkg/container/batch"
	"github.com/matrixorigin/matrixone/pkg/container/types"
	"github.com/matrixorigin/matrixone/pkg/container/vector"
	"github.com/matrixorigin/matrixone/pkg/defines"
	"github.com/matrixorigin/matrixone/pkg/objectio"
	"github.com/matrixorigin/matrixone/pkg/pb/plan"
	"github.com/matrixorigin/matrixone/pkg/sql/colexec"
	"github.com/matrixorigin/matrixone/pkg/vm/engine"
	"github.com/matrixorigin/matrixone/pkg/vm/engine/tae/blockio"
	"github.com/matrixorigin/matrixone/pkg/vm/process"
)

func (txn *Transaction) getBlockInfos(
	ctx context.Context,
	tbl *txnTable,
) (blocks []catalog.BlockInfo, err error) {
	ts := types.TimestampToTS(txn.meta.SnapshotTS)
	state, err := tbl.getPartitionState(ctx)
	if err != nil {
		return nil, err
	}
	var objectName objectio.ObjectNameShort
	iter := state.NewBlocksIter(ts)
	for iter.Next() {
		entry := iter.Entry()
		location := entry.MetaLocation()
		if !objectio.IsSameObjectLocVsShort(location, &objectName) {
			// Prefetch object meta
			if err = blockio.PrefetchMeta(txn.proc.FileService, location); err != nil {
				iter.Close()
				return
			}
			objectName = *location.Name().Short()
		}
		blocks = append(blocks, entry.BlockInfo)
	}
	iter.Close()
	return
}

// detecting whether a transaction is a read-only transaction
func (txn *Transaction) ReadOnly() bool {
	return txn.readOnly.Load()
}

// WriteBatch used to write data to the transaction buffer
// insert/delete/update all use this api
// insertBatchHasRowId : it denotes the batch has Rowid when the typ is INSERT.
// if typ is not INSERT, it is always false.
// truncate : it denotes the batch with typ DELETE on mo_tables is generated when Truncating
// a table.
func (txn *Transaction) WriteBatch(
	typ int,
	databaseId uint64,
	tableId uint64,
	databaseName string,
	tableName string,
	bat *batch.Batch,
	dnStore DNStore,
	primaryIdx int, // pass -1 to indicate no primary key or disable primary key checking
	insertBatchHasRowId bool,
	truncate bool) error {
	txn.readOnly.Store(false)
	bat.Cnt = 1
	txn.Lock()
	defer txn.Unlock()
	if typ == INSERT {
		if !insertBatchHasRowId {
			txn.genBlock()
			len := bat.Length()
			vec := vector.NewVec(types.T_Rowid.ToType())
			for i := 0; i < len; i++ {
				if err := vector.AppendFixed(vec, txn.genRowId(), false,
					txn.proc.Mp()); err != nil {
					return err
				}
			}
			bat.Vecs = append([]*vector.Vector{vec}, bat.Vecs...)
			bat.Attrs = append([]string{catalog.Row_ID}, bat.Attrs...)
		}
		// for TestPrimaryKeyCheck
		if txn.blockId_raw_batch != nil {
			txn.blockId_raw_batch[*txn.getCurrentBlockId()] = bat
		}
		txn.workspaceSize += uint64(bat.Size())
	}
	txn.writes = append(txn.writes, Entry{
		typ:          typ,
		bat:          bat,
		tableId:      tableId,
		databaseId:   databaseId,
		tableName:    tableName,
		databaseName: databaseName,
		dnStore:      dnStore,
		truncate:     truncate,
	})
	return nil
}

func (txn *Transaction) DumpBatch(force bool, offset int) error {
<<<<<<< HEAD
	var S3SizeThreshold = colexec.TagS3Size
	if txn.proc != nil && txn.proc.Ctx != nil {
		isMoLogger, ok := txn.proc.Ctx.Value(defines.IsMoLogger{}).(bool)
		if ok && isMoLogger {
			S3SizeThreshold = colexec.TagS3SizeForMOLogger
		}
	}

=======
	var size uint64
	txn.Lock()
	defer txn.Unlock()
>>>>>>> 52fc64d7
	if !(offset > 0 || txn.workspaceSize >= colexec.WriteS3Threshold ||
		(force && txn.workspaceSize >= S3SizeThreshold)) {
		return nil
	}
	for i := offset; i < len(txn.writes); i++ {
		if txn.writes[i].bat == nil {
			continue
		}
		if txn.writes[i].typ == INSERT && txn.writes[i].fileName == "" {
			size += uint64(txn.writes[i].bat.Size())
		}
	}
	if offset > 0 && size < txn.workspaceSize {
		return nil
	}
	mp := make(map[[2]string][]*batch.Batch)
	for i := offset; i < len(txn.writes); i++ {
		// TODO: after shrink, we should update workspace size
		if txn.writes[i].bat == nil || txn.writes[i].bat.Length() == 0 {
			continue
		}
		if txn.writes[i].typ == INSERT && txn.writes[i].fileName == "" {
			key := [2]string{txn.writes[i].databaseName, txn.writes[i].tableName}
			bat := txn.writes[i].bat
			// skip rowid
			bat.Attrs = bat.Attrs[1:]
			bat.Vecs = bat.Vecs[1:]
			mp[key] = append(mp[key], bat)
			// DON'T MODIFY THE IDX OF AN ENTRY IN LOG
			// THIS IS VERY IMPORTANT FOR CN BLOCK COMPACTION
			// maybe this will cause that the log imcrements unlimitly
			// txn.writes = append(txn.writes[:i], txn.writes[i+1:]...)
			// i--
			txn.writes[i].bat = nil
		}
	}

	for key := range mp {
		s3Writer, tbl, err := txn.getS3Writer(key)
		if err != nil {
			return err
		}
		s3Writer.InitBuffers(txn.proc, mp[key][0])
		for i := 0; i < len(mp[key]); i++ {
			s3Writer.Put(mp[key][i], txn.proc)
		}
		err = s3Writer.SortAndFlush(txn.proc)

		if err != nil {
			return err
		}
		metaLoc := s3Writer.GetMetaLocBat()

		lenVecs := len(metaLoc.Attrs)
		// only remain the metaLoc col
		metaLoc.Vecs = metaLoc.Vecs[lenVecs-1:]
		metaLoc.Attrs = metaLoc.Attrs[lenVecs-1:]
		metaLoc.SetZs(metaLoc.Vecs[0].Length(), txn.proc.GetMPool())
		err = tbl.Write(txn.proc.Ctx, metaLoc)
		if err != nil {
			return err
		}
		// free batches
		for _, bat := range mp[key] {
			bat.Clean(txn.proc.GetMPool())
		}
	}
	txn.workspaceSize -= size

	return nil
}

// func (txn *Transaction) dumpWrites(offset int) (size uint64, mp map[[2]string][]*batch.Batch) {
// 	txn.Lock()
// 	defer txn.Unlock()

// 	for i := offset; i < len(txn.writes); i++ {
// 		if txn.writes[i].bat == nil {
// 			continue
// 		}
// 		if txn.writes[i].typ == INSERT && txn.writes[i].fileName == "" {
// 			size += uint64(txn.writes[i].bat.Size())
// 		}
// 	}
// 	if offset > 0 && size < txn.workspaceSize {
// 		return 0, nil
// 	}

// 	mp = make(map[[2]string][]*batch.Batch)
// 	for i := offset; i < len(txn.writes); i++ {
// 		// TODO: after shrink, we should update workspace size
// 		if txn.writes[i].bat == nil || txn.writes[i].bat.Length() == 0 {
// 			continue
// 		}
// 		if txn.writes[i].typ == INSERT && txn.writes[i].fileName == "" {
// 			key := [2]string{txn.writes[i].databaseName, txn.writes[i].tableName}
// 			bat := txn.writes[i].bat
// 			// skip rowid
// 			bat.Attrs = bat.Attrs[1:]
// 			bat.Vecs = bat.Vecs[1:]
// 			mp[key] = append(mp[key], bat)
// 			// DON'T MODIFY THE IDX OF AN ENTRY IN LOG
// 			// THIS IS VERY IMPORTANT FOR CN BLOCK COMPACTION
// 			// maybe this will cause that the log imcrements unlimitly
// 			// txn.writes = append(txn.writes[:i], txn.writes[i+1:]...)
// 			// i--
// 			txn.writes[i].bat = nil
// 		}
// 	}

// 	return
// }

func (txn *Transaction) getS3Writer(key [2]string) (*colexec.S3Writer, engine.Relation, error) {
	sortIdx, attrs, tbl, err := txn.getSortIdx(key)
	if err != nil {
		return nil, nil, err
	}
	s3Writer := &colexec.S3Writer{}
	s3Writer.SetSortIdx(-1)
	s3Writer.Init(txn.proc)
	s3Writer.SetMp(attrs)
	if sortIdx != -1 {
		s3Writer.SetSortIdx(sortIdx)
	}
	return s3Writer, tbl, nil
}

func (txn *Transaction) getSortIdx(key [2]string) (int, []*engine.Attribute, engine.Relation, error) {
	databaseName := key[0]
	tableName := key[1]

	database, err := txn.engine.Database(txn.proc.Ctx, databaseName, txn.proc.TxnOperator)
	if err != nil {
		return -1, nil, nil, err
	}
	tbl, err := database.Relation(txn.proc.Ctx, tableName)
	if err != nil {
		return -1, nil, nil, err
	}
	attrs, err := tbl.TableColumns(txn.proc.Ctx)
	if err != nil {
		return -1, nil, nil, err
	}
	for i := 0; i < len(attrs); i++ {
		if attrs[i].ClusterBy ||
			(attrs[i].Primary && !attrs[i].IsHidden) {
			return i, attrs, tbl, err
		}
	}
	return -1, attrs, tbl, nil
}

func (txn *Transaction) updatePosForCNBlock(vec *vector.Vector, idx int) error {
	metaLocs := vector.MustStrCol(vec)
	for i, metaLoc := range metaLocs {
		if location, err := blockio.EncodeLocationFromString(metaLoc); err != nil {
			return err
		} else {
			sid := location.Name().SegmentId()
			blkid := objectio.NewBlockid(&sid, location.Name().Num(), uint16(location.ID()))
			txn.cnBlkId_Pos[*blkid] = Pos{idx: idx, offset: int64(i)}
		}
	}
	return nil
}

// WriteFile used to add a s3 file information to the transaction buffer
// insert/delete/update all use this api
func (txn *Transaction) WriteFile(typ int, databaseId, tableId uint64,
	databaseName, tableName string, fileName string, bat *batch.Batch, dnStore DNStore) error {
	idx := len(txn.writes)
	// used for cn block compaction (next pr)
	if typ == COMPACTION_CN {
		typ = INSERT
	} else if typ == INSERT {
		txn.updatePosForCNBlock(bat.GetVector(0), idx)
	}
	txn.readOnly.Store(false)
	txn.writes = append(txn.writes, Entry{
		typ:          typ,
		tableId:      tableId,
		databaseId:   databaseId,
		tableName:    tableName,
		databaseName: databaseName,
		fileName:     fileName,
		bat:          bat,
		dnStore:      dnStore,
	})

	if uid, err := types.ParseUuid(strings.Split(fileName, "_")[0]); err != nil {
		panic("fileName parse Uuid error")
	} else {
		// get uuid string
		if typ == INSERT {
			colexec.Srv.PutCnSegment(&uid, colexec.CnBlockIdType)
		}
	}
	return nil
}

func (txn *Transaction) deleteBatch(bat *batch.Batch,
	databaseId, tableId uint64) *batch.Batch {
	mp := make(map[types.Rowid]uint8)
	deleteBlkId := make(map[types.Blockid]bool)
	rowids := vector.MustFixedCol[types.Rowid](bat.GetVector(0))
	min1 := uint32(math.MaxUint32)
	max1 := uint32(0)
	cnRowIdOffsets := make([]int64, 0, len(rowids))
	for i, rowid := range rowids {
		// process cn block deletes
		uid := rowid.BorrowSegmentID()
		blkid := rowid.CloneBlockID()
		deleteBlkId[blkid] = true
		mp[rowid] = 0
		rowOffset := rowid.GetRowOffset()
		if colexec.Srv != nil && colexec.Srv.GetCnSegmentType(uid) == colexec.CnBlockIdType {
			txn.deletedBlocks.addDeletedBlocks(&blkid, []int64{int64(rowOffset)})
			cnRowIdOffsets = append(cnRowIdOffsets, int64(i))
			continue
		}
		if rowOffset < (min1) {
			min1 = rowOffset
		}

		if rowOffset > max1 {
			max1 = rowOffset
		}
		// update workspace
	}
	// cn rowId antiShrink
	bat.AntiShrink(cnRowIdOffsets)
	if bat.Length() == 0 {
		return bat
	}
	sels := txn.proc.Mp().GetSels()
	txn.deleteTableWrites(databaseId, tableId, sels, deleteBlkId, min1, max1, mp)
	sels = sels[:0]
	for k, rowid := range rowids {
		if mp[rowid] == 0 {
			sels = append(sels, int64(k))
		}
	}
	bat.Shrink(sels)
	txn.proc.Mp().PutSels(sels)
	return bat
}

func (txn *Transaction) deleteTableWrites(
	databaseId uint64,
	tableId uint64,
	sels []int64,
	deleteBlkId map[types.Blockid]bool,
	min, max uint32,
	mp map[types.Rowid]uint8,
) {
	txn.Lock()
	defer txn.Unlock()

	// txn worksapce will have four batch type:
	// 1.RawBatch 2.DN Block RowId(mixed rowid from different block)
	// 3.CN block Meta batch(record block meta generated by cn insert write s3)
	// 4.DN delete Block Meta batch(record block meta generated by cn delete write s3)
	for _, e := range txn.writes {
		// nil batch will generated by comapction or dumpBatch
		if e.bat == nil {
			continue
		}
		// for 3 and 4 above.
		if e.bat.Attrs[0] == catalog.BlockMeta_MetaLoc {
			continue
		}
		sels = sels[:0]
		if e.tableId == tableId && e.databaseId == databaseId {
			vs := vector.MustFixedCol[types.Rowid](e.bat.GetVector(0))
			if len(vs) == 0 {
				continue
			}
			// skip 2 above
			if !vs[0].BorrowSegmentID().Eq(txn.segId) {
				continue
			}
			// current batch is not be deleted
			if !deleteBlkId[vs[0].CloneBlockID()] {
				continue
			}
			min2 := vs[0].GetRowOffset()
			max2 := vs[len(vs)-1].GetRowOffset()
			if min > max2 || max < min2 {
				continue
			}
			for k, v := range vs {
				if _, ok := mp[v]; !ok {
					sels = append(sels, int64(k))
				} else {
					mp[v]++
				}
			}
			if len(sels) != len(vs) {
				txn.batchSelectList[e.bat] = append(txn.batchSelectList[e.bat], sels...)

			}
		}
	}
}

func (txn *Transaction) allocateID(ctx context.Context) (uint64, error) {
	ctx, cancel := context.WithTimeout(ctx, time.Minute)
	defer cancel()
	return txn.idGen.AllocateID(ctx)
}

func (txn *Transaction) genBlock() {
	txn.rowId[4]++
	txn.rowId[5] = INIT_ROWID_OFFSET
}

func (txn *Transaction) getCurrentBlockId() *types.Blockid {
	rowId := types.DecodeFixed[types.Rowid](types.EncodeSlice(txn.rowId[:]))
	return rowId.BorrowBlockID()
}

func (txn *Transaction) genRowId() types.Rowid {
	if txn.rowId[5] != INIT_ROWID_OFFSET {
		txn.rowId[5]++
	} else {
		txn.rowId[5] = 0
	}
	return types.DecodeFixed[types.Rowid](types.EncodeSlice(txn.rowId[:]))
}

func (txn *Transaction) mergeTxnWorkspace() {
	txn.Lock()
	defer txn.Unlock()
	for _, e := range txn.writes {
		if sels, ok := txn.batchSelectList[e.bat]; ok {
			e.bat.Shrink(sels)
			delete(txn.batchSelectList, e.bat)
		}
	}
}

func evalFilterExprWithZonemap(
	ctx context.Context,
	meta objectio.ColumnMetaFetcher,
	expr *plan.Expr,
	zms []objectio.ZoneMap,
	vecs []*vector.Vector,
	columnMap map[int]int,
	proc *process.Process,
) (selected bool) {
	return colexec.EvaluateFilterByZoneMap(ctx, proc, expr, meta, columnMap, zms, vecs)
}

/* used by multi-dn
func needSyncDnStores(ctx context.Context, expr *plan.Expr, tableDef *plan.TableDef,
	priKeys []*engine.Attribute, dnStores []DNStore, proc *process.Process) []int {
	var pk *engine.Attribute

	fullList := func() []int {
		dnList := make([]int, len(dnStores))
		for i := range dnStores {
			dnList[i] = i
		}
		return dnList
	}
	if len(dnStores) == 1 {
		return []int{0}
	}
	for _, key := range priKeys {
		// If it is a composite primary key, skip
		if key.Name == catalog.CPrimaryKeyColName {
			continue
		}
		pk = key
		break
	}
	// have no PrimaryKey, return all the list
	if expr == nil || pk == nil || tableDef == nil {
		return fullList()
	}
	if pk.Type.IsIntOrUint() {
		canComputeRange, intPkRange := computeRangeByIntPk(expr, pk.Name, "")
		if !canComputeRange {
			return fullList()
		}
		if intPkRange.isRange {
			r := intPkRange.ranges
			if r[0] == math.MinInt64 || r[1] == math.MaxInt64 || r[1]-r[0] > MAX_RANGE_SIZE {
				return fullList()
			}
			intPkRange.isRange = false
			for i := intPkRange.ranges[0]; i <= intPkRange.ranges[1]; i++ {
				intPkRange.items = append(intPkRange.items, i)
			}
		}
		return getListByItems(dnStores, intPkRange.items)
	}
	canComputeRange, hashVal := computeRangeByNonIntPk(ctx, expr, pk.Name, proc)
	if !canComputeRange {
		return fullList()
	}
	listLen := uint64(len(dnStores))
	idx := hashVal % listLen
	return []int{int(idx)}
}
*/

func (txn *Transaction) getTableWrites(databaseId uint64, tableId uint64, writes []Entry) []Entry {
	txn.Lock()
	defer txn.Unlock()
	for _, entry := range txn.writes {
		if entry.databaseId != databaseId {
			continue
		}
		if entry.tableId != tableId {
			continue
		}
		writes = append(writes, entry)
	}
	return writes
}<|MERGE_RESOLUTION|>--- conflicted
+++ resolved
@@ -121,7 +121,9 @@
 }
 
 func (txn *Transaction) DumpBatch(force bool, offset int) error {
-<<<<<<< HEAD
+	var size uint64
+	txn.Lock()
+	defer txn.Unlock()
 	var S3SizeThreshold = colexec.TagS3Size
 	if txn.proc != nil && txn.proc.Ctx != nil {
 		isMoLogger, ok := txn.proc.Ctx.Value(defines.IsMoLogger{}).(bool)
@@ -130,11 +132,6 @@
 		}
 	}
 
-=======
-	var size uint64
-	txn.Lock()
-	defer txn.Unlock()
->>>>>>> 52fc64d7
 	if !(offset > 0 || txn.workspaceSize >= colexec.WriteS3Threshold ||
 		(force && txn.workspaceSize >= S3SizeThreshold)) {
 		return nil
